--- conflicted
+++ resolved
@@ -54,13 +54,8 @@
         )
     }
 
-<<<<<<< HEAD
     pub fn rules(&self) -> OptionalChild<XmlList<AbstractRule>> {
-        OptionalChild::new(self.as_xml(), "listOfRules", URL_SBML_CORE)
-=======
-    pub fn rules<T: Rule>(&self) -> OptionalChild<XmlList<T>> {
         OptionalChild::new(self.xml_element(), "listOfRules", URL_SBML_CORE)
->>>>>>> 8f34d837
     }
 
     pub fn constraints(&self) -> OptionalChild<XmlList<Constraint>> {
@@ -355,7 +350,7 @@
 impl AlgebraicRule {
 
     pub fn cast(rule: AbstractRule) -> Option<AlgebraicRule> {
-        if rule.name() == "algebraicRule" {
+        if rule.tag_name() == "algebraicRule" {
             unsafe { Some(AlgebraicRule::unchecked_cast(rule)) }
         } else {
             None
@@ -371,7 +366,7 @@
 impl AssignmentRule {
 
     pub fn cast(rule: AbstractRule) -> Option<AssignmentRule> {
-        if rule.name() == "assignmentRule" {
+        if rule.tag_name() == "assignmentRule" {
             unsafe { Some(AssignmentRule::unchecked_cast(rule)) }
         } else {
             None
@@ -391,7 +386,7 @@
 impl RateRule {
 
     pub fn cast(rule: AbstractRule) -> Option<RateRule> {
-        if rule.name() == "rateRule" {
+        if rule.tag_name() == "rateRule" {
             unsafe { Some(RateRule::unchecked_cast(rule)) }
         } else {
             None
