--- conflicted
+++ resolved
@@ -1,18 +1,22 @@
 use crate::xml::{
-<<<<<<< HEAD
-    OptionalChild, RequiredChild, XmlDefault, XmlDocument, XmlElement, XmlList, XmlWrapper,
+    OptionalChild, OptionalProperty, RequiredProperty, XmlDefault, XmlDocument, XmlElement,
+    XmlList, XmlWrapper,
 };
-use crate::{NS_SBML_CORE, URL_SBML_CORE};
-=======
-    OptionalChild, OptionalProperty, RequiredProperty, XmlElement, XmlList, XmlWrapper,
-};
->>>>>>> 93225061
+use crate::{NS_SBML_CORE, URL_HTML, URL_MATHML, URL_SBML_CORE};
 use macros::{SBase, XmlWrapper};
 use strum_macros::{Display, EnumString};
 
 /// A type-safe representation of an SBML <model> element.
 #[derive(Clone, Debug, XmlWrapper, SBase)]
 pub struct SbmlModel(XmlElement);
+
+impl XmlDefault for SbmlModel {
+    fn default(document: XmlDocument) -> Self {
+        unsafe {
+            SbmlModel::unchecked_cast(XmlElement::new_quantified(document, "model", NS_SBML_CORE))
+        }
+    }
+}
 
 /// Public functions to manipulate with the contents of [SbmlModel]
 /// i.e., optional lists inside SBML model + constructor new()
@@ -24,50 +28,37 @@
     pub fn unit_definitions(&self) -> OptionalChild<XmlList<SbmlUnitDefinition>> {
         OptionalChild::new(self.as_xml(), "listOfUnitDefinitions", URL_SBML_CORE)
     }
-}
-
-<<<<<<< HEAD
-impl XmlDefault for SbmlModel {
-    fn default(document: XmlDocument) -> Self {
-        unsafe {
-            SbmlModel::unchecked_cast(XmlElement::new_quantified(document, "model", NS_SBML_CORE))
-        }
-=======
-    pub fn unit_definitions(&self) -> OptionalChild<XmlList<SbmlUnitDefinition>> {
-        OptionalChild::new(self.as_xml(), "listOfUnitDefinitions")
-    }
 
     pub fn compartments(&self) -> OptionalChild<XmlList<Compartment>> {
-        OptionalChild::new(self.as_xml(), "listOfCompartments")
+        OptionalChild::new(self.as_xml(), "listOfCompartments", URL_SBML_CORE)
     }
 
     pub fn species(&self) -> OptionalChild<XmlList<Species>> {
-        OptionalChild::new(self.as_xml(), "listOfSpecies")
+        OptionalChild::new(self.as_xml(), "listOfSpecies", URL_SBML_CORE)
     }
 
     pub fn parameters(&self) -> OptionalChild<XmlList<Parameter>> {
-        OptionalChild::new(self.as_xml(), "listOfParameters")
+        OptionalChild::new(self.as_xml(), "listOfParameters", URL_SBML_CORE)
     }
 
     pub fn initial_assignments(&self) -> OptionalChild<XmlList<InitialAssignment>> {
-        OptionalChild::new(self.as_xml(), "listOfInitialAssignments")
+        OptionalChild::new(self.as_xml(), "listOfInitialAssignments", URL_SBML_CORE)
     }
 
     pub fn rules<T: Rule>(&self) -> OptionalChild<XmlList<T>> {
-        OptionalChild::new(self.as_xml(), "listOfRules")
+        OptionalChild::new(self.as_xml(), "listOfRules", URL_SBML_CORE)
     }
 
     pub fn constraints(&self) -> OptionalChild<XmlList<Constraint>> {
-        OptionalChild::new(self.as_xml(), "listOfConstraints")
+        OptionalChild::new(self.as_xml(), "listOfConstraints", URL_SBML_CORE)
     }
 
     pub fn reactions(&self) -> OptionalChild<XmlList<Reaction>> {
-        OptionalChild::new(self.as_xml(), "listOfReactions")
+        OptionalChild::new(self.as_xml(), "listOfReactions", URL_SBML_CORE)
     }
 
     pub fn events(&self) -> OptionalChild<XmlList<Event>> {
-        OptionalChild::new(self.as_xml(), "listOfEvents")
->>>>>>> 93225061
+        OptionalChild::new(self.as_xml(), "listOfEvents", URL_SBML_CORE)
     }
 }
 
@@ -77,7 +68,7 @@
 
 impl SbmlFunctionDefinition {
     pub fn math(&self) -> OptionalChild<Math> {
-        OptionalChild::new(self.as_xml(), "math")
+        OptionalChild::new(self.as_xml(), "math", URL_MATHML)
     }
 }
 
@@ -91,13 +82,8 @@
 pub struct SbmlUnitDefinition(XmlElement);
 
 impl SbmlUnitDefinition {
-<<<<<<< HEAD
-    pub fn units(&self) -> RequiredChild<XmlList<Unit>> {
-        RequiredChild::new(self.as_xml(), "listOfUnits", URL_SBML_CORE)
-=======
     pub fn units(&self) -> OptionalChild<XmlList<Unit>> {
-        OptionalChild::new(self.as_xml(), "listOfUnits")
->>>>>>> 93225061
+        OptionalChild::new(self.as_xml(), "listOfUnits", URL_SBML_CORE)
     }
 }
 
@@ -198,6 +184,18 @@
 #[derive(Clone, Debug, XmlWrapper, SBase)]
 pub struct Compartment(XmlElement);
 
+impl XmlDefault for Compartment {
+    fn default(document: XmlDocument) -> Self {
+        unsafe {
+            Compartment::unchecked_cast(XmlElement::new_quantified(
+                document,
+                "compartment",
+                NS_SBML_CORE,
+            ))
+        }
+    }
+}
+
 impl Compartment {
     pub fn id(&self) -> RequiredProperty<String> {
         RequiredProperty::new(self.as_xml(), "id")
@@ -295,13 +293,13 @@
     }
 
     pub fn math(&self) -> OptionalChild<Math> {
-        OptionalChild::new(self.as_xml(), "math")
+        OptionalChild::new(self.as_xml(), "math", URL_MATHML)
     }
 }
 
 pub trait Rule: XmlWrapper {
     fn math(&self) -> OptionalChild<Math> {
-        OptionalChild::new(self.as_xml(), "math")
+        OptionalChild::new(self.as_xml(), "math", URL_MATHML)
     }
 }
 
@@ -337,11 +335,11 @@
 
 impl Constraint {
     pub fn math(&self) -> OptionalChild<Math> {
-        OptionalChild::new(self.as_xml(), "math")
+        OptionalChild::new(self.as_xml(), "math", URL_MATHML)
     }
 
     pub fn message(&self) -> OptionalChild<XmlElement> {
-        OptionalChild::new(self.as_xml(), "message")
+        OptionalChild::new(self.as_xml(), "message", URL_HTML)
     }
 }
 
@@ -362,19 +360,19 @@
     }
 
     pub fn reactants(&self) -> OptionalChild<XmlList<SpeciesReference>> {
-        OptionalChild::new(self.as_xml(), "listOfReactants")
+        OptionalChild::new(self.as_xml(), "listOfReactants", URL_SBML_CORE)
     }
 
     pub fn products(&self) -> OptionalChild<XmlList<SpeciesReference>> {
-        OptionalChild::new(self.as_xml(), "listOfProducts")
+        OptionalChild::new(self.as_xml(), "listOfProducts", URL_SBML_CORE)
     }
 
     pub fn modifiers(&self) -> OptionalChild<XmlList<ModifierSpeciesReference>> {
-        OptionalChild::new(self.as_xml(), "listOfModifiers")
+        OptionalChild::new(self.as_xml(), "listOfModifiers", URL_SBML_CORE)
     }
 
     pub fn kinetic_law(&self) -> OptionalChild<KineticLaw> {
-        OptionalChild::new(self.as_xml(), "kineticLaw")
+        OptionalChild::new(self.as_xml(), "kineticLaw", URL_SBML_CORE)
     }
 }
 
@@ -409,11 +407,11 @@
 
 impl KineticLaw {
     pub fn math(&self) -> OptionalChild<Math> {
-        OptionalChild::new(self.as_xml(), "math")
+        OptionalChild::new(self.as_xml(), "math", URL_MATHML)
     }
 
     pub fn local_parameters(&self) -> OptionalChild<XmlList<LocalParameter>> {
-        OptionalChild::new(self.as_xml(), "listOfLocalParameters")
+        OptionalChild::new(self.as_xml(), "listOfLocalParameters", URL_SBML_CORE)
     }
 }
 
@@ -443,19 +441,19 @@
     }
 
     pub fn trigger(&self) -> OptionalChild<Trigger> {
-        OptionalChild::new(self.as_xml(), "trigger")
+        OptionalChild::new(self.as_xml(), "trigger", URL_SBML_CORE)
     }
 
     pub fn priority(&self) -> OptionalChild<Priority> {
-        OptionalChild::new(self.as_xml(), "priority")
+        OptionalChild::new(self.as_xml(), "priority", URL_SBML_CORE)
     }
 
     pub fn delay(&self) -> OptionalChild<Delay> {
-        OptionalChild::new(self.as_xml(), "delay")
+        OptionalChild::new(self.as_xml(), "delay", URL_SBML_CORE)
     }
 
     pub fn event_assignments(&self) -> OptionalChild<XmlList<EventAssignment>> {
-        OptionalChild::new(self.as_xml(), "listOfEventAssignments")
+        OptionalChild::new(self.as_xml(), "listOfEventAssignments", URL_SBML_CORE)
     }
 }
 
@@ -472,7 +470,7 @@
     }
 
     pub fn math(&self) -> OptionalChild<Math> {
-        OptionalChild::new(self.as_xml(), "math")
+        OptionalChild::new(self.as_xml(), "math", URL_MATHML)
     }
 }
 
@@ -481,7 +479,7 @@
 
 impl Priority {
     pub fn math(&self) -> OptionalChild<Math> {
-        OptionalChild::new(self.as_xml(), "math")
+        OptionalChild::new(self.as_xml(), "math", URL_MATHML)
     }
 }
 
@@ -490,7 +488,7 @@
 
 impl Delay {
     pub fn math(&self) -> OptionalChild<Math> {
-        OptionalChild::new(self.as_xml(), "math")
+        OptionalChild::new(self.as_xml(), "math", URL_MATHML)
     }
 }
 
@@ -503,6 +501,6 @@
     }
 
     pub fn math(&self) -> OptionalChild<Math> {
-        OptionalChild::new(self.as_xml(), "math")
+        OptionalChild::new(self.as_xml(), "math", URL_MATHML)
     }
 }