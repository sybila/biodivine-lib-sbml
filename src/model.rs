use crate::constants::namespaces::NS_MATHML;
use crate::sbase::{SBase, SbmlUtils};
<<<<<<< HEAD
use crate::xml::{OptionalChild, OptionalProperty, RequiredProperty, RequiredXmlProperty, XmlDefault, XmlDocument, XmlElement, XmlList, XmlNamedSubtype, XmlSupertype, XmlWrapper};
=======
use crate::validation::SbmlIssue;
use crate::xml::{
    OptionalChild, OptionalProperty, RequiredProperty, RequiredXmlProperty, XmlDefault,
    XmlDocument, XmlElement, XmlList, XmlNamedSubtype, XmlSupertype, XmlWrapper,
};
>>>>>>> e0b9b1b4
use macros::{SBase, XmlWrapper};
use std::ops::Deref;
use strum_macros::{Display, EnumString};

/// A type-safe representation of an SBML <model> element.
#[derive(Clone, Debug, XmlWrapper, SBase)]
pub struct Model(XmlElement);

impl XmlDefault for Model {
    fn default(document: XmlDocument) -> Self {
        Model::new_empty(document, "model")
    }
}

/// Public functions to manipulate with the contents of SBML [Model]
/// i.e., optional lists inside SBML model
impl Model {
    pub fn function_definitions(&self) -> OptionalChild<XmlList<FunctionDefinition>> {
        self.optional_sbml_child("listOfFunctionDefinitions")
    }

    pub fn unit_definitions(&self) -> OptionalChild<XmlList<UnitDefinition>> {
        self.optional_sbml_child("listOfUnitDefinitions")
    }

    pub fn compartments(&self) -> OptionalChild<XmlList<Compartment>> {
        self.optional_sbml_child("listOfCompartments")
    }

    pub fn species(&self) -> OptionalChild<XmlList<Species>> {
        self.optional_sbml_child("listOfSpecies")
    }

    pub fn parameters(&self) -> OptionalChild<XmlList<Parameter>> {
        self.optional_sbml_child("listOfParameters")
    }

    pub fn initial_assignments(&self) -> OptionalChild<XmlList<InitialAssignment>> {
        self.optional_sbml_child("listOfInitialAssignments")
    }

    pub fn rules(&self) -> OptionalChild<XmlList<AbstractRule>> {
        self.optional_sbml_child("listOfRules")
    }

    pub fn constraints(&self) -> OptionalChild<XmlList<Constraint>> {
        self.optional_sbml_child("listOfConstraints")
    }

    pub fn reactions(&self) -> OptionalChild<XmlList<Reaction>> {
        self.optional_sbml_child("listOfReactions")
    }

    pub fn events(&self) -> OptionalChild<XmlList<Event>> {
        self.optional_sbml_child("listOfEvents")
    }

    pub fn apply_rule_10102(&self, issues: &mut Vec<SbmlIssue>) {
        let rule_number = "10102".to_string();
        let doc = self.document().read().unwrap().deref();

        todo!()
    }
}

/// Individual function definition
#[derive(Clone, Debug, XmlWrapper, SBase)]
pub struct FunctionDefinition(XmlElement);

impl FunctionDefinition {
    pub fn math(&self) -> OptionalChild<Math> {
        self.optional_math_child("math")
    }
}

impl XmlDefault for FunctionDefinition {
    fn default(document: XmlDocument) -> Self {
        FunctionDefinition::new_empty(document, "functionDefinition")
    }
}

/// A [Math] element represents an [XmlElement] related to MathML which is
/// separated from SBML specification.
#[derive(Clone, Debug, XmlWrapper)]
pub struct Math(XmlElement);

impl XmlDefault for Math {
    fn default(document: XmlDocument) -> Self {
        unsafe { Math::unchecked_cast(XmlElement::new_quantified(document, "math", NS_MATHML)) }
    }
}
/// Individual unit definition
#[derive(Clone, Debug, XmlWrapper, SBase)]
pub struct UnitDefinition(XmlElement);

impl UnitDefinition {
    pub fn units(&self) -> OptionalChild<XmlList<Unit>> {
        self.optional_sbml_child("listOfUnits")
    }
}

impl XmlDefault for UnitDefinition {
    fn default(document: XmlDocument) -> Self {
        UnitDefinition::new_empty(document, "unitDefinition")
    }
}

/// Unit representation
#[derive(Clone, Debug, XmlWrapper, SBase)]
pub struct Unit(XmlElement);

impl Unit {
    pub fn kind(&self) -> RequiredProperty<BaseUnit> {
        self.required_sbml_property("kind")
    }

    pub fn exponent(&self) -> RequiredProperty<f64> {
        self.required_sbml_property("exponent")
    }

    pub fn scale(&self) -> RequiredProperty<i32> {
        self.required_sbml_property("scale")
    }

    pub fn multiplier(&self) -> RequiredProperty<f64> {
        self.required_sbml_property("multiplier")
    }
}

impl XmlDefault for Unit {
    fn default(document: XmlDocument) -> Self {
        let unit = Unit::new_empty(document, "unit");

        unit.kind().set(&BaseUnit::Dimensionless);
        unit.multiplier().set(&1.0);
        unit.scale().set(&0);
        unit.exponent().set(&1.0);
        unit
    }
}

/// Set of pre-defined base units that are allowed for unit definition
#[derive(Debug, Display, EnumString, PartialEq)]
pub enum BaseUnit {
    #[strum(serialize = "ampere")]
    Ampere,
    #[strum(serialize = "avogadro")]
    Avogadro,
    #[strum(serialize = "becquerel")]
    Becquerel,
    #[strum(serialize = "candela")]
    Candela,
    #[strum(serialize = "coulomb")]
    Coulomb,
    #[strum(serialize = "dimensionless")]
    Dimensionless,
    #[strum(serialize = "farad")]
    Farad,
    #[strum(serialize = "gram")]
    Gram,
    #[strum(serialize = "gray")]
    Gray,
    #[strum(serialize = "hertz")]
    Hertz,
    #[strum(serialize = "henry")]
    Henry,
    #[strum(serialize = "item")]
    Item,
    #[strum(serialize = "joule")]
    Joule,
    #[strum(serialize = "katal")]
    Katal,
    #[strum(serialize = "kelvin")]
    Kelvin,
    #[strum(serialize = "kilogram")]
    Kilogram,
    #[strum(serialize = "litre")]
    Litre,
    #[strum(serialize = "lumen")]
    Lumen,
    #[strum(serialize = "lux")]
    Lux,
    #[strum(serialize = "metre")]
    Metre,
    #[strum(serialize = "mole")]
    Mole,
    #[strum(serialize = "newton")]
    Newton,
    #[strum(serialize = "ohm")]
    Ohm,
    #[strum(serialize = "pascal")]
    Pascal,
    #[strum(serialize = "radian")]
    Radian,
    #[strum(serialize = "second")]
    Second,
    #[strum(serialize = "siemens")]
    Siemens,
    #[strum(serialize = "sievert")]
    Sievert,
    #[strum(serialize = "steradian")]
    Steradian,
    #[strum(serialize = "tesla")]
    Tesla,
    #[strum(serialize = "volt")]
    Volt,
    #[strum(serialize = "watt")]
    Watt,
    #[strum(serialize = "weber")]
    Weber,
}

/// Individual compartment definition
#[derive(Clone, Debug, XmlWrapper, SBase)]
pub struct Compartment(XmlElement);

impl XmlDefault for Compartment {
    fn default(document: XmlDocument) -> Self {
        Compartment::new(document, true)
    }
}

impl Compartment {
    pub fn new(document: XmlDocument, is_constant: bool) -> Self {
        let cmp = Compartment::new_empty(document, "compartment");
        cmp.constant().set(&is_constant);
        cmp
    }

    pub fn id(&self) -> RequiredProperty<String> {
        self.required_sbml_property("id")
    }

    pub fn spatial_dimensions(&self) -> OptionalProperty<f64> {
        self.optional_sbml_property("spatialDimensions")
    }

    pub fn size(&self) -> OptionalProperty<f64> {
        self.optional_sbml_property("size")
    }

    /// TODO: implement units lookup in model according to documentation
    pub fn units(&self) -> OptionalProperty<String> {
        self.optional_sbml_property("units")
    }

    pub fn constant(&self) -> RequiredProperty<bool> {
        self.required_sbml_property("constant")
    }
}

/// Individual specie definition
#[derive(Clone, Debug, XmlWrapper, SBase)]
pub struct Species(XmlElement);

impl Species {

    pub fn new(document: XmlDocument, id: &String, compartment: &String) -> Self {
        let obj = Species::new_empty(document, "species");
        obj.id().set(id);
        obj.compartment().set(compartment);
        obj.has_only_substance_units().set(&false);
        obj.boundary_condition().set(&true);
        obj.constant().set(&true);
        obj
    }

    pub fn id(&self) -> RequiredProperty<String> {
        self.required_sbml_property("id")
    }

    pub fn compartment(&self) -> RequiredProperty<String> {
        self.required_sbml_property("compartment")
    }

    pub fn initial_amount(&self) -> OptionalProperty<f64> {
        self.optional_sbml_property("initialAmount")
    }

    pub fn initial_concentration(&self) -> OptionalProperty<f64> {
        self.optional_sbml_property("initialConcentration")
    }

    // TODO: need to embrace recommended units (p. 148)
    pub fn substance_units(&self) -> OptionalProperty<BaseUnit> {
        self.optional_sbml_property("substanceUnits")
    }

    pub fn has_only_substance_units(&self) -> RequiredProperty<bool> {
        self.required_sbml_property("hasOnlySubstanceUnits")
    }

    pub fn boundary_condition(&self) -> RequiredProperty<bool> {
        self.required_sbml_property("boundaryCondition")
    }

    pub fn constant(&self) -> RequiredProperty<bool> {
        self.required_sbml_property("constant")
    }

    pub fn conversion_factor(&self) -> OptionalProperty<String> {
        self.optional_sbml_property("conversionFactor")
    }
}

/// Individual parameter definition
#[derive(Clone, Debug, XmlWrapper, SBase)]
pub struct Parameter(XmlElement);

impl Parameter {
    pub fn new(document: XmlDocument, id: &String, constant: bool) -> Self {
        let obj = Parameter::new_empty(document, "parameter");
        obj.id().set(id);
        obj.constant().set(&constant);
        obj
    }

    pub fn id(&self) -> RequiredProperty<String> {
        self.required_sbml_property("id")
    }

    pub fn value(&self) -> OptionalProperty<f64> {
        self.optional_sbml_property("value")
    }

    pub fn units(&self) -> OptionalProperty<BaseUnit> {
        self.optional_sbml_property("units")
    }

    pub fn constant(&self) -> RequiredProperty<bool> {
        self.required_sbml_property("constant")
    }
}

#[derive(Clone, Debug, XmlWrapper, SBase)]
pub struct InitialAssignment(XmlElement);

impl InitialAssignment {
    pub fn new(document: XmlDocument, symbol: &String) -> Self {
        let obj = InitialAssignment::new_empty(document, "initialAssignment");
        obj.symbol().set(symbol);
        obj
    }

    pub fn symbol(&self) -> RequiredProperty<String> {
        self.required_sbml_property("symbol")
    }

    pub fn math(&self) -> OptionalChild<Math> {
        self.optional_math_child("math")
    }
}

pub enum RuleTypes {
    // Other is used to represent rules that are only defined in (hypothetical) SBML extensions
    // that are not covered by this library.
    Other(AbstractRule),
    Algebraic(AlgebraicRule),
    Assignment(AssignmentRule),
    Rate(RateRule),
}

pub trait Rule: SBase {
    fn math(&self) -> OptionalChild<Math> {
        self.optional_math_child("math")
    }
}

#[derive(Clone, Debug, XmlWrapper, SBase)]
pub struct AbstractRule(XmlElement);

impl Rule for AbstractRule {}

impl XmlSupertype for AbstractRule {}

impl AbstractRule {
    pub fn cast(self) -> RuleTypes {
        if let Some(rule) = self.try_downcast::<AlgebraicRule>() {
            RuleTypes::Algebraic(rule)
        } else if let Some(rule) = self.try_downcast::<AssignmentRule>() {
            RuleTypes::Assignment(rule)
        } else if let Some(rule) = self.try_downcast::<RateRule>() {
            RuleTypes::Rate(rule)
        } else {
            RuleTypes::Other(self)
        }
    }

    pub fn default(document: XmlDocument, tag_name: &str) -> Self {
        AbstractRule::new_empty(document, tag_name)
    }
}

#[derive(Clone, Debug, XmlWrapper, SBase)]
pub struct AlgebraicRule(XmlElement);

impl XmlDefault for AlgebraicRule {
    fn default(document: XmlDocument) -> Self {
        AlgebraicRule::new_empty(document, "algebraicRule")
    }
}
impl Rule for AlgebraicRule {}

impl XmlNamedSubtype<AbstractRule> for AlgebraicRule {
    fn expected_tag_name() -> &'static str {
        "algebraicRule"
    }
}

#[derive(Clone, Debug, XmlWrapper, SBase)]
pub struct AssignmentRule(XmlElement);

impl Rule for AssignmentRule {}

impl XmlNamedSubtype<AbstractRule> for AssignmentRule {
    fn expected_tag_name() -> &'static str {
        "assignmentRule"
    }
}

impl AssignmentRule {
    pub fn new(document: XmlDocument, variable: &String) -> Self {
        let obj = AssignmentRule::new_empty(document, "assignmentRule");
        obj.variable().set(variable);
        obj
    }

    pub fn variable(&self) -> RequiredProperty<String> {
        self.required_sbml_property("variable")
    }
}

#[derive(Clone, Debug, XmlWrapper, SBase)]
pub struct RateRule(XmlElement);

impl Rule for RateRule {}

impl XmlNamedSubtype<AbstractRule> for RateRule {
    fn expected_tag_name() -> &'static str {
        "rateRule"
    }
}

impl RateRule {
    pub fn new(document: XmlDocument, variable: &String) -> Self {
        let obj = RateRule::new_empty(document, "rateRule");
        obj.variable().set(variable);
        obj
    }

    pub fn variable(&self) -> RequiredProperty<String> {
        self.required_sbml_property("variable")
    }
}

#[derive(Clone, Debug, XmlWrapper, SBase)]
pub struct Constraint(XmlElement);

impl XmlDefault for Constraint {
    fn default(document: XmlDocument) -> Self {
        Constraint::new_empty(document, "constraint")
    }
}

impl Constraint {
    pub fn math(&self) -> OptionalChild<Math> {
        self.optional_math_child("math")
    }

    pub fn message(&self) -> OptionalChild<XmlElement> {
        self.optional_html_child("message")
    }
}

#[derive(Clone, Debug, XmlWrapper, SBase)]
pub struct Reaction(XmlElement);

impl Reaction {
    pub fn new(document: XmlDocument, id: &String, reversible: bool) -> Self {
        let obj = Reaction::new_empty(document, "reaction");
        obj.id().set(id);
        obj.reversible().set(&reversible);
        obj
    }
    pub fn id(&self) -> RequiredProperty<String> {
        self.required_sbml_property("id")
    }

    pub fn reversible(&self) -> RequiredProperty<bool> {
        self.required_sbml_property("reversible")
    }

    pub fn compartment(&self) -> OptionalProperty<String> {
        self.optional_sbml_property("compartment")
    }

    pub fn reactants(&self) -> OptionalChild<XmlList<SpeciesReference>> {
        self.optional_sbml_child("listOfReactants")
    }

    pub fn products(&self) -> OptionalChild<XmlList<SpeciesReference>> {
        self.optional_sbml_child("listOfProducts")
    }

    pub fn modifiers(&self) -> OptionalChild<XmlList<ModifierSpeciesReference>> {
        self.optional_sbml_child("listOfModifiers")
    }

    pub fn kinetic_law(&self) -> OptionalChild<KineticLaw> {
        self.optional_sbml_child("kineticLaw")
    }
}

pub trait SimpleSpeciesReference: SBase {
    fn species(&self) -> RequiredProperty<String> {
        self.required_sbml_property("species")
    }
}

#[derive(Clone, Debug, XmlWrapper, SBase)]
pub struct SpeciesReference(XmlElement);

impl XmlDefault for SpeciesReference {
    fn default(document: XmlDocument) -> Self {
        SpeciesReference::new(document, true)
    }
}
impl SimpleSpeciesReference for SpeciesReference {}

impl SpeciesReference {
    pub fn new(document: XmlDocument, constant: bool) -> Self {
        let obj = SpeciesReference::new_empty(document, "speciesReference");
        obj.constant().set(&constant);
        obj
    }

    pub fn stoichiometry(&self) -> OptionalProperty<f64> {
        self.optional_sbml_property("stoichiometry")
    }

    pub fn constant(&self) -> RequiredProperty<bool> {
        self.required_sbml_property("constant")
    }
}

#[derive(Clone, Debug, XmlWrapper, SBase)]
pub struct ModifierSpeciesReference(XmlElement);

impl XmlDefault for ModifierSpeciesReference {
    fn default(document: XmlDocument) -> Self {
        ModifierSpeciesReference::new_empty(document, "modifierSpeciesReference")
    }
}

impl SimpleSpeciesReference for ModifierSpeciesReference {}

#[derive(Clone, Debug, XmlWrapper, SBase)]
pub struct KineticLaw(XmlElement);

impl XmlDefault for KineticLaw {
    fn default(document: XmlDocument) -> Self {
        KineticLaw::new_empty(document, "kineticLaw")
    }
}

impl KineticLaw {
    pub fn math(&self) -> OptionalChild<Math> {
        self.optional_math_child("math")
    }

    pub fn local_parameters(&self) -> OptionalChild<XmlList<LocalParameter>> {
        self.optional_sbml_child("listOfLocalParameters")
    }
}

#[derive(Clone, Debug, XmlWrapper, SBase)]
pub struct LocalParameter(XmlElement);

impl LocalParameter {
    pub fn new(document: XmlDocument, id: &String) -> Self {
        let obj = LocalParameter::new_empty(document, "localParameter");
        obj.id().set(id);
        obj
    }

    pub fn id(&self) -> RequiredProperty<String> {
        self.required_sbml_property("id")
    }

    pub fn value(&self) -> OptionalProperty<f64> {
        self.optional_sbml_property("value")
    }

    pub fn units(&self) -> OptionalProperty<String> {
        self.optional_sbml_property("units")
    }
}

#[derive(Clone, Debug, XmlWrapper, SBase)]
pub struct Event(XmlElement);

impl XmlDefault for Event {
    fn default(document: XmlDocument) -> Self {
        Event::new(document, false)
    }
}
impl Event {
    pub fn new(document: XmlDocument, use_values_from_trigger_time: bool) -> Self {
        let obj = Event::new_empty(document, "event");
        obj.use_values_from_trigger_time().set(&use_values_from_trigger_time);
        obj
    }

    pub fn use_values_from_trigger_time(&self) -> RequiredProperty<bool> {
        self.required_sbml_property("useValuesFromTriggerTime")
    }

    pub fn trigger(&self) -> OptionalChild<Trigger> {
        self.optional_sbml_child("trigger")
    }

    pub fn priority(&self) -> OptionalChild<Priority> {
        self.optional_sbml_child("priority")
    }

    pub fn delay(&self) -> OptionalChild<Delay> {
        self.optional_sbml_child("delay")
    }

    pub fn event_assignments(&self) -> OptionalChild<XmlList<EventAssignment>> {
        self.optional_sbml_child("listOfEventAssignments")
    }
}

#[derive(Clone, Debug, XmlWrapper, SBase)]
pub struct Trigger(XmlElement);

impl XmlDefault for Trigger {
    fn default(document: XmlDocument) -> Self {
        Trigger::new(document, false, false)
    }
}

impl Trigger {
    pub fn new(document: XmlDocument, persistent: bool, initial_value: bool) -> Self {
        let obj = Trigger::new_empty(document, "trigger");
        obj.persistent().set(&persistent);
        obj.initial_value().set(&initial_value);
        obj
    }

    pub fn initial_value(&self) -> RequiredProperty<bool> {
        self.required_sbml_property("initialValue")
    }

    pub fn persistent(&self) -> RequiredProperty<bool> {
        self.required_sbml_property("persistent")
    }

    pub fn math(&self) -> OptionalChild<Math> {
        self.optional_math_child("math")
    }
}

#[derive(Clone, Debug, XmlWrapper, SBase)]
pub struct Priority(XmlElement);

impl XmlDefault for Priority {
    fn default(document: XmlDocument) -> Self {
        Priority::new_empty(document, "priority")
    }
}

impl Priority {
    pub fn math(&self) -> OptionalChild<Math> {
        self.optional_math_child("math")
    }
}

#[derive(Clone, Debug, XmlWrapper, SBase)]
pub struct Delay(XmlElement);

impl XmlDefault for Delay {
    fn default(document: XmlDocument) -> Self {
        Delay::new_empty(document, "delay")
    }
}

impl Delay {
    pub fn math(&self) -> OptionalChild<Math> {
        self.optional_math_child("math")
    }
}

#[derive(Clone, Debug, XmlWrapper, SBase)]
pub struct EventAssignment(XmlElement);

impl EventAssignment {
    pub fn new(document: XmlDocument, variable: &String) -> Self {
        let obj = EventAssignment::new_empty(document, "eventAssignment");
        obj.variable().set(variable);
        obj
    }

    pub fn variable(&self) -> RequiredProperty<String> {
        self.required_sbml_property("variable")
    }

    pub fn math(&self) -> OptionalChild<Math> {
        self.optional_math_child("math")
    }
}<|MERGE_RESOLUTION|>--- conflicted
+++ resolved
@@ -1,14 +1,10 @@
 use crate::constants::namespaces::NS_MATHML;
 use crate::sbase::{SBase, SbmlUtils};
-<<<<<<< HEAD
-use crate::xml::{OptionalChild, OptionalProperty, RequiredProperty, RequiredXmlProperty, XmlDefault, XmlDocument, XmlElement, XmlList, XmlNamedSubtype, XmlSupertype, XmlWrapper};
-=======
 use crate::validation::SbmlIssue;
 use crate::xml::{
     OptionalChild, OptionalProperty, RequiredProperty, RequiredXmlProperty, XmlDefault,
     XmlDocument, XmlElement, XmlList, XmlNamedSubtype, XmlSupertype, XmlWrapper,
 };
->>>>>>> e0b9b1b4
 use macros::{SBase, XmlWrapper};
 use std::ops::Deref;
 use strum_macros::{Display, EnumString};
@@ -66,9 +62,9 @@
         self.optional_sbml_child("listOfEvents")
     }
 
-    pub fn apply_rule_10102(&self, issues: &mut Vec<SbmlIssue>) {
-        let rule_number = "10102".to_string();
-        let doc = self.document().read().unwrap().deref();
+    pub fn apply_rule_10102(&self, _issues: &mut Vec<SbmlIssue>) {
+        let _rule_number = "10102".to_string();
+        let _doc = self.document().read().unwrap().deref();
 
         todo!()
     }
