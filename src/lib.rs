use std::str::FromStr;
use std::sync::{Arc, RwLock};

use xml_doc::{Document, Element};

use xml::{OptionalChild, RequiredProperty};

use crate::constants::namespaces::URL_SBML_CORE;
use crate::core::Model;
use crate::xml::{OptionalXmlChild, XmlDocument, XmlElement};

/// A module with useful types that are not directly part of the SBML specification, but help
/// us work with XML documents in a sane and safe way. In particular:
///  - [XmlDocument] | A thread and memory safe reference to a [Document].
///  - [XmlElement] | A thread and memory safe reference to an [xml_doc::Element].
///  - [xml::XmlWrapper] | A trait with utility functions for working with types
///  derived from [XmlElement].
///  - [xml::XmlDefault] | An extension of [xml::XmlWrapper] which allows creation of "default"
///  value for the derived type.
///  - [xml::XmlProperty] and [xml::XmlPropertyType] | Traits providing an abstraction for
///  accessing properties stored in XML attributes. Implementation can be generated using a derive
///  macro.
///  - [xml::XmlChild] and [xml::XmlChildDefault] | Trait abstraction for accessing singleton
///  child tags. Implementation can be generated using a derive macro.
///  - [xml::XmlList] | A generic implementation of [xml::XmlWrapper] which represents
///  a typed list of elements.
///  - [xml::DynamicChild] and [xml::DynamicProperty] | Generic implementations of
///  [xml::XmlProperty] and [xml::XmlChild] that can be used when the name of the property/child
///  is not known at compile time.
pub mod xml;

pub mod core;

pub mod constants;

/// The object that "wraps" an XML document in a SBML-specific API.
///
/// This is mostly just the place where you can specify what SBML version and
/// what SBML extensions are being used. The actual content of the SBML model is
/// then managed through the `SbmlModel` struct.
#[derive(Clone, Debug)]
pub struct Sbml {
    xml: XmlDocument,
    sbml_root: XmlElement,
}

impl Sbml {
    pub fn read_path(path: &str) -> Result<Sbml, String> {
        let file_contents = match std::fs::read_to_string(path) {
            Ok(file_contents) => file_contents,
            Err(why) => return Err(why.to_string()),
        };
        let doc = match Document::from_str(file_contents.as_str()) {
            Ok(doc) => doc,
            Err(why) => return Err(why.to_string()),
        };
        let root = doc.root_element().unwrap();
        let xml_document = Arc::new(RwLock::new(doc));
        Ok(Sbml {
            xml: xml_document.clone(),
            sbml_root: XmlElement::new_raw(xml_document, root),
        })
    }

    pub fn write_path(&self, path: &str) -> Result<(), String> {
        let doc = match self.xml.read() {
            Ok(doc) => doc,
            Err(why) => return Err(why.to_string()),
        };
        match doc.write_file(path) {
            Ok(()) => Ok(()),
            Err(why) => Err(why.to_string()),
        }
    }

    pub fn to_xml_string(&self) -> Result<String, String> {
        let doc = match self.xml.read() {
            Ok(doc) => doc,
            Err(why) => return Err(why.to_string()),
        };
        match doc.write_str() {
            Ok(str) => Ok(str),
            Err(why) => Err(why.to_string()),
        }
    }

    pub fn model(&self) -> OptionalChild<Model> {
        // TODO:
        //  This is technically not entirely valid because we should check the namespace
        //  of the model element as well, but it's good enough for a demo. Also, some of this
        //  may need better error handling.
        OptionalChild::new(&self.sbml_root, "model", URL_SBML_CORE)
    }

    pub fn level(&self) -> RequiredProperty<String> {
        RequiredProperty::new(&self.sbml_root, "level")
    }

    pub fn version(&self) -> RequiredProperty<String> {
        RequiredProperty::new(&self.sbml_root, "version")
    }

    /// Validates the document against validation rules specified in the [specification](https://sbml.org/specifications/sbml-level-3/version-2/core/release-2/sbml-level-3-version-2-release-2-core.pdf)
    ///
    /// ### Rule 10101
    /// is already satisfied implicitly by the use of the package *xml-doc* as writing
    /// is done only in UTF-8 and reading produces error if encoding is different from UTF-8,
    /// UTF-16, ISO 8859-1, GBK or EUC-KR.
    ///
    /// ### Rule 10104
    /// is already satisfied implicitly by the use of the package *xml-doc* as loading
    /// a document without an error ensures that the document conforms to the basic
    /// structural and syntactic constraints.
    pub fn validate(&self, issues: &mut Vec<SbmlIssue>) {
<<<<<<< HEAD
        self.apply_rule_10102(issues);

        if let Some(model) = self.model().get() {
            model.validate(issues);
        }
=======
        apply_rule_10102(self.xml.read().unwrap().deref(), self, issues);
>>>>>>> 8b161cb7
    }
}

impl Default for Sbml {
    /// Creates a new blank SBML document with initial skeleton consisting of valid
    /// xml header and sbml root element.
    fn default() -> Self {
        let doc = Document::from_str(constants::document::SBML_DEFAULT_DOCUMENT).unwrap();
        let root = doc.root_element().unwrap();
        let xml_document = Arc::new(RwLock::new(doc));
        Sbml {
            xml: xml_document.clone(),
            sbml_root: XmlElement::new_raw(xml_document, root),
        }
    }
}

#[derive(Debug)]
pub struct SbmlIssue {
    /// Refers to the "raw" XML element where the issue occurred.
    pub element: Element,
    pub severity: SbmlIssueSeverity,
    pub rule: String,
    pub message: String,
}

#[derive(Debug)]
pub enum SbmlIssueSeverity {
    /// An issue that makes the document impossible to read correctly (e.g. a function is
    /// used but not declared).
    Error,
    /// An issue that suggests a possible error but does not necessarily make the document
    /// invalid (e.g. a variable is declared but never used).
    Warning,
    /// A suggestion that would improve the document but does not represent a significant
    /// issue (e.g. an property is included when it does not have to be, or unknown tags
    /// or attributes are present in the document, e.g. due to the use of unofficial extensions).
    Info,
}

#[cfg(test)]
mod tests {
    use std::ops::{Deref, DerefMut};

    use crate::constants::namespaces::{NS_EMPTY, NS_HTML, NS_SBML_CORE, URL_EMPTY, URL_SBML_CORE};
<<<<<<< HEAD
    use crate::core::*;
=======
    use crate::model::RuleTypes::Assignment;
    use crate::model::{
        AlgebraicRule, AssignmentRule, BaseUnit, Compartment, Constraint, Delay, Event,
        EventAssignment, FunctionDefinition, InitialAssignment, KineticLaw, LocalParameter, Math,
        Model, ModifierSpeciesReference, Parameter, Priority, RateRule, Reaction, Rule, RuleTypes,
        SimpleSpeciesReference, Species, SpeciesReference, Trigger, Unit, UnitDefinition,
    };
>>>>>>> 8b161cb7
    use crate::xml::{
        OptionalXmlChild, OptionalXmlProperty, RequiredDynamicChild, RequiredDynamicProperty,
        RequiredXmlChild, RequiredXmlProperty, XmlChild, XmlChildDefault, XmlDefault, XmlElement,
        XmlProperty, XmlSubtype, XmlSupertype, XmlWrapper,
    };
    use crate::Sbml;

    /// Checks `SbmlDocument`'s properties such as `version` and `level`.
    /// Additionally checks if `Model` retrieval returns correct child.
    #[test]
    pub fn test_document() {
        let doc = Sbml::read_path("test-inputs/model.sbml").unwrap();

        let level = doc.level().get();
        let version = doc.version().get();

        assert_eq!(
            level, "3",
            "Wrong level of SBML.\nActual: {}\nExpected: {}",
            level, "3"
        );
        assert_eq!(
            version, "1",
            "Wrong version of SBML.\nActual: {}\nExpected: {}",
            version, "1"
        );

        let model = doc.model().get().unwrap();
        assert_eq!(model.id().get().unwrap(), "model_id", "Wrong model.");
    }

    /// Tests read/write operations on `OptionalProperty<>`.
    /// Attempts to remove and create a new custom `OptionalProperty<>`.
    #[test]
    pub fn test_optional_property() {
        let doc = Sbml::read_path("test-inputs/model.sbml").unwrap();
        let model = doc.model().get().unwrap();
        let property = model.id();

        assert!(property.is_set(), "Id is not set but it should be.");
        assert_eq!(property.name(), "id", "Wrong name of the <id> property.");
        assert_eq!(
            property.element().raw_element(),
            model.raw_element(),
            "Wrong underlying element of the <id> property."
        );
        // try reading the <id> property
        let property_val = property.get();
        assert!(
            property_val.is_some(),
            "The <id> property is not set but it should be."
        );
        assert_eq!(
            property_val,
            Some("model_id".to_string()),
            "Wrong value of the <id> property."
        );
        // try clearing the <id> property
        property.clear();
        assert!(
            !property.is_set(),
            "The <id> property should be unset (cleared)."
        );
        assert!(property.get().is_none());
        let property_val = property.get();
        assert!(
            property_val.is_none(),
            "The <id> property should be unset and therefore shouldn't contain any value."
        );
        let property_val = property.get_raw();
        assert!(
            property_val.is_none(),
            "The <id> property should be unset and therefore shouldn't contain any value."
        );

        // try overwriting the <id> property
        property.set(Some(&"optional_model_id".to_string()));
        let property_val = property.get();
        assert_eq!(
            property_val,
            Some("optional_model_id".to_string()),
            "Wrong value of the <id> property."
        );
        property.set_raw("raw_model_id".to_string());
        let property_val = property.get();
        assert_eq!(
            property_val,
            Some("raw_model_id".to_string()),
            "Wrong value of the <id> property."
        );
    }

    /// Tests read/write operations on `RequiredProperty<>`.
    /// Attempts to remove and create a new custom `RequiredProperty<>`.
    #[test]
    pub fn test_required_property() {
        let doc = Sbml::read_path("test-inputs/model.sbml").unwrap();
        let model = doc.model().get().unwrap();

        // create a new required property
        let property: RequiredDynamicProperty<'_, String> =
            model.required_property("required_property");
        assert!(
            !property.is_set(),
            "Required property shouldn't be set at this point."
        );
        assert_eq!(
            property.name(),
            "required_property",
            "Wrong name of the required property."
        );
        assert_eq!(
            property.element().raw_element(),
            model.raw_element(),
            "Wrong underlying element of the required property."
        );
        // try to write and read to/from property
        property.set(&"REQ_12345".to_string());
        let property_val = property.get();
        assert_eq!(
            property_val, "REQ_12345",
            "Wrong value of required property."
        );
        let property_val = property.get_raw();
        assert!(property_val.is_some());
        assert_eq!(
            property_val,
            Some("REQ_12345".to_string()),
            "Wrong value of the required property."
        );
        // try to clear the property
        property.clear();
        assert!(
            !property.is_set(),
            "Property shouldn't be set at this point."
        );
        // and write a new value to the property
        property.set_raw("new_req_value".to_string());
        let property_val = property.get();
        assert_eq!(
            property_val, "new_req_value",
            "Wrong value of the required property."
        );
    }

    /// Tests get/set operations on `OptionalChild<>`.
    /// Attempts to remove and create a new custom `OptionalChild<>`.
    #[test]
    pub fn test_optional_child() {
        let doc = Sbml::read_path("test-inputs/model.sbml").unwrap();
        let model = doc.model().get().unwrap();

        // get child
        let notes = model.notes();
        assert!(notes.is_set(), "Notes in Model is not set.");
        assert_eq!(notes.name(), "notes", "Wrong name of Notes child.");
        assert_eq!(
            notes.parent().raw_element(),
            model.raw_element(),
            "Wrong parent of Notes child."
        );
        // get child value
        let notes_elem = notes.get();
        assert!(notes_elem.is_some(), "Notes does not contain any element.");
        assert_eq!(
            notes_elem.unwrap().tag_name(),
            "notes",
            "Wrong name of Notes child."
        );
        // clear child
        let notes_elem = notes.clear();
        assert!(notes_elem.is_some(), "Old notes child is missing");
        assert!(!notes.is_set(), "Notes are still present after clear.");

        // set child
        let xml_element = XmlElement::new_quantified(model.document(), "notes", NS_SBML_CORE);
        let notes_elem = notes.set(xml_element);
        assert!(notes_elem.is_none(), "Old Notes should be empty.");
        assert!(notes.is_set(), "Notes should be set.");
    }

    /// Tests get/set operations on `RequiredChild<>`.
    /// Attempts to remove and create a new custom `RequiredChild<>`.
    #[test]
    pub fn test_required_child() {
        let doc = Sbml::read_path("test-inputs/model.sbml").unwrap();
        let model = doc.model().get().unwrap();

        // get child
        let req_child: RequiredDynamicChild<'_, XmlElement> =
            model.required_child("required", URL_EMPTY);
        assert!(req_child.get_raw().is_none());
        assert_eq!(req_child.name(), "required");
        assert_eq!(req_child.parent().raw_element(), model.raw_element());
        let xml_element = XmlElement::new_quantified(model.document(), "required", NS_EMPTY);
        let inner_element = xml_element.raw_element();
        // set child
        req_child.set_raw(xml_element);
        assert!(req_child.get_raw().is_some());
        inner_element.set_text_content(model.write_doc().deref_mut(), "Some additional content");
        let xml_element = XmlElement::new_raw(doc.xml.clone(), inner_element);
        let old_child = req_child.set(xml_element);
        assert_eq!(old_child.raw_element(), inner_element);
        assert!(req_child.get_raw().is_some());
        assert_eq!(
            req_child
                .get()
                .raw_element()
                .text_content(model.read_doc().deref()),
            "Some additional content"
        );
        req_child.clear_raw();
        assert!(req_child.get_raw().is_none());
    }

    /// Tests get/set operations on special case of children `OptionalChild<XmlList>` and
    /// `RequiredChild<XmlList>`. Checks if addition/removal/get/set methods work correctly
    /// on lists. Attempts to remove and create a new custom `OptionalChild<XmlList>` and
    /// `RequiredChild<XmlList>`.
    #[test]
    pub fn test_lists() {
        let doc = Sbml::read_path("test-inputs/model.sbml").unwrap();
        let model = doc.model().get().unwrap();
        let list = model.compartments();

        assert!(list.is_set());
        assert_eq!(list.name(), "listOfCompartments");
        assert_eq!(list.parent().raw_element(), model.raw_element());
        let content = list.get();
        assert!(content.is_some());
        let content = content.unwrap();
        assert!(!content.is_empty());
        assert_eq!(content.len(), 1);
        let compartment1 = content.get(0);
        assert_eq!(compartment1.constant().get(), true);
        assert_eq!(compartment1.id().get(), "comp1");
        let compartment2: Compartment = Compartment::default(compartment1.document());
        compartment2.constant().set_raw("false".to_string());
        compartment2.id().set_raw("comp2".to_string());
        content.insert(1, compartment2.clone());
        assert_eq!(content.len(), 2);
        assert_eq!(content.get(0).raw_element(), compartment1.raw_element());
        assert_eq!(content.get(1).raw_element(), compartment2.raw_element());
        content.remove(0);
        assert_eq!(content.len(), 1);
        assert_eq!(content.get(0).raw_element(), compartment2.raw_element());
        content.push(compartment1.clone());
        assert_eq!(content.len(), 2);
        assert_eq!(content.get(0).raw_element(), compartment2.raw_element());
        assert_eq!(content.get(1).raw_element(), compartment1.raw_element());
        content.pop();
        assert_eq!(content.len(), 1);
        assert_eq!(content.get(0).raw_element(), compartment2.raw_element());
    }

    #[test]
    pub fn test_build_doc() {
        let sbml_doc = Sbml::default();
        let new_model = Model::default(sbml_doc.xml.clone());

        // set default model element
        sbml_doc.model().set(new_model);
        let model = sbml_doc.model().get().unwrap();
        model.id().set(Some(&"model_id".to_string()));
        model.name().set(Some(&"test model No. 1".to_string()));
        model.sbo_term().set(Some(&"FE12309531 TEST".to_string()));
        model.meta_id().set(Some(&"MT-TEST-MODEL-NO1".to_string()));
        model.notes().set(XmlElement::new_quantified(
            model.document(),
            "notes",
            NS_SBML_CORE,
        ));
        model.annotation().set(XmlElement::new_quantified(
            model.document(),
            "annotation",
            NS_SBML_CORE,
        ));

        // set default notes for model
        let notes = model.notes().get().unwrap();
        notes.raw_element().set_text_content(
            notes.write_doc().deref_mut(),
            "This is a SBML model element.",
        );

        // set default annotation for model
        let annotation = model.annotation().get().unwrap();
        annotation.raw_element().set_text_content(
            annotation.write_doc().deref_mut(),
            "This is a SBML annotation element.",
        );

        build_function_defs(&model);
        build_unit_defs(&model);
        build_compartments(&model);
        build_species(&model);
        build_parameters(&model);
        build_initial_assignments(&model);
        build_rules(&model);
        build_constraints(&model);
        build_reactions(&model);
        build_events(&model);

        let _ = sbml_doc.write_path("test-inputs/sbml_build_test.sbml");

        // Clean up the test file.
        std::fs::remove_file("test-inputs/sbml_build_test.sbml").unwrap();
    }

    fn build_function_defs(model: &Model) {
        let function_defs = model.function_definitions();
        function_defs.ensure();

        let function_defs_list = function_defs.get().unwrap();
        function_defs_list
            .id()
            .set(Some(&"FunDefsList-ID".to_string()));
        function_defs_list
            .name()
            .set(Some(&"FunDefsList-NAME".to_string()));
        function_defs_list.push(FunctionDefinition::default(model.document()));
        function_defs_list.push(FunctionDefinition::default(model.document()));
        function_defs_list.push(FunctionDefinition::default(model.document()));

        function_defs_list
            .get(0)
            .id()
            .set(Some(&"function-def-1".to_string()));
        function_defs_list
            .get(1)
            .id()
            .set(Some(&"function-def-2".to_string()));
        let fd_top = function_defs_list.top();
        fd_top.id().set(Some(&"function-def-3".to_string()));
        fd_top.math().set(Math::default(model.document()));
    }

    fn build_unit_defs(model: &Model) {
        let unit_defs = model.unit_definitions();
        unit_defs.ensure();

        let unit_defs_list = unit_defs.get().unwrap();
        unit_defs_list
            .id()
            .set(Some(&"UnitDefsList-ID".to_string()));
        unit_defs_list
            .name()
            .set(Some(&"UnitDefsList-NAME".to_string()));
        unit_defs_list.push(UnitDefinition::default(model.document()));
        unit_defs_list.push(UnitDefinition::default(model.document()));
        unit_defs_list.push(UnitDefinition::default(model.document()));

        unit_defs_list
            .get(0)
            .id()
            .set(Some(&"unit-def-1".to_string()));
        unit_defs_list
            .get(1)
            .id()
            .set(Some(&"unit-def-2".to_string()));
        let ud_top = unit_defs_list.top();
        ud_top.id().set(Some(&"unit-def-3-length".to_string()));
        ud_top.name().set(Some(&"unit-def-3-length".to_string()));

        // set default list of units for unit definition
        ud_top.units().ensure();
        let units_list = ud_top.units().get().unwrap();
        units_list.push(Unit::default(model.document()));

        let unit = units_list.top();
        unit.kind().set(&BaseUnit::Metre);
    }

    fn build_compartments(model: &Model) {
        let compartments = model.compartments();
        compartments.ensure();

        let compartments = compartments.get().unwrap();
        compartments.id().set(Some(&"CompsList-ID".to_string()));
        compartments.name().set(Some(&"CompsList-NAME".to_string()));
        compartments.push(Compartment::default(model.document()));
        compartments.push(Compartment::default(model.document()));
        compartments.push(Compartment::default(model.document()));

        compartments.get(0).id().set(&"compartment-1".to_string());
        compartments.get(0).constant().set(&false);
        compartments.get(1).id().set(&"compartment-2".to_string());
        compartments.get(1).constant().set(&false);

        let comp_top = compartments.top();
        comp_top.id().set(&"compartment-3".to_string());
        comp_top.spatial_dimensions().set(Some(&3.0));
        comp_top.size().set(Some(&1.0));
        comp_top.units().set(Some(&"volume".to_string()));
        comp_top.constant().set(&true);
    }

    fn build_species(model: &Model) {
        let species = model.species();
        species.ensure();

        let species = species.get().unwrap();
        species.id().set(Some(&"SpeciesList-ID".to_string()));
        species.name().set(Some(&"SpeciesList-NAME".to_string()));
        species.push(Species::new(
            model.document(),
            &String::from("species-1"),
            &String::from("compartment-1"),
        ));
        species.push(Species::new(
            model.document(),
            &String::from("species-2"),
            &String::from("compartment-2"),
        ));
        species.push(Species::new(
            model.document(),
            &String::from("species-3"),
            &String::from("compartment-3"),
        ));

        let species_top = species.top();
        species_top.initial_amount().set(Some(&10.0));
        species_top.initial_concentration().set(Some(&0.5));
        species_top.substance_units().set(Some(&BaseUnit::Sievert));
        species_top.has_only_substance_units().set(&false);
        species_top.boundary_condition().set(&true);
        species_top.constant().set(&false);
        species_top
            .conversion_factor()
            .set(Some(&"linear".to_string()));
    }

    fn build_parameters(model: &Model) {
        let parameters = model.parameters();
        parameters.ensure();

        let parameters = parameters.get().unwrap();
        parameters.id().set(Some(&"ParamsList-ID".to_string()));
        parameters.name().set(Some(&"ParamsList-NAME".to_string()));
        parameters.push(Parameter::new(
            model.document(),
            &String::from("param-1"),
            true,
        ));
        parameters.push(Parameter::new(
            model.document(),
            &String::from("param-2"),
            true,
        ));

        let param_top = parameters.top();
        param_top.value().set(Some(&15.0));
        param_top.units().set(Some(&BaseUnit::Ampere));
    }

    fn build_initial_assignments(model: &Model) {
        let assignments = model.initial_assignments();
        assignments.ensure();

        let assignments = assignments.get().unwrap();
        assignments
            .id()
            .set(Some(&"InitialAssignmentsList-ID".to_string()));
        assignments
            .name()
            .set(Some(&"InitialAssignmentsList-NAME".to_string()));
        assignments.push(InitialAssignment::new(model.document(), &String::from("x")));
        assignments.push(InitialAssignment::new(model.document(), &String::from("x")));

        assignments.get(0).math().ensure();
        assignments.get(1).math().ensure();
    }

    fn build_rules(model: &Model) {
        let rules = model.rules();
        rules.ensure();

        let rules = rules.get().unwrap();
        rules.id().set(Some(&"RulesList-ID".to_string()));
        rules.name().set(Some(&"RulesList-NAME".to_string()));
        rules.push(AlgebraicRule::default(model.document()).upcast());
        rules.push(AssignmentRule::new(model.document(), &String::from("z")).upcast());
        rules.push(RateRule::new(model.document(), &String::from("r")).upcast());

        let algebraic: AlgebraicRule = rules.get(0).downcast();
        algebraic.id().set(Some(&"rule-1".to_string()));
        algebraic.name().set(Some(&"algebraic".to_string()));

        let assignment: AssignmentRule = rules.get(1).downcast();
        assignment.id().set(Some(&"rule-2".to_string()));
        assignment.name().set(Some(&"assignment".to_string()));

        let rate: RateRule = rules.get(2).downcast();
        rate.id().set(Some(&"rule-3".to_string()));
        rate.name().set(Some(&"rate".to_string()));
    }

    fn build_constraints(model: &Model) {
        let constraints = model.constraints();
        constraints.ensure();

        let constraints = constraints.get().unwrap();
        constraints
            .id()
            .set(Some(&"ConstraintsList-ID".to_string()));
        constraints
            .name()
            .set(Some(&"ConstraintsList-NAME".to_string()));
        constraints.push(Constraint::default(model.document()));
        constraints.push(Constraint::default(model.document()));

        constraints
            .get(0)
            .id()
            .set(Some(&"constraint-1".to_string()));
        constraints
            .get(1)
            .id()
            .set(Some(&"constraint-2".to_string()));

        let constraint_top = constraints.top();
        constraint_top.message().set(XmlElement::new_quantified(
            model.document(),
            "message",
            NS_HTML,
        ));
        constraint_top.math().ensure();
    }

    fn build_reactions(model: &Model) {
        let reactions = model.reactions();
        reactions.ensure();

        let reactions = reactions.get().unwrap();
        reactions.id().set(Some(&"ReactionsList-ID".to_string()));
        reactions
            .name()
            .set(Some(&"ReactionsList-NAME".to_string()));
        reactions.push(Reaction::new(
            model.document(),
            &String::from("reaction-1"),
            true,
        ));

        let reaction = reactions.top();
        reaction
            .compartment()
            .set(Some(&"compartment-1".to_string()));

        let reactants = reaction.reactants();
        reactants.ensure();
        let reactants = reactants.get().unwrap();
        reactants.id().set(Some(&"ReactantsList-ID".to_string()));
        reactants.push(SpeciesReference::default(model.document()));
        let reactant = reactants.top();
        reactant.stoichiometry().set(Some(&2.0));
        reactant.constant().set(&true);
        reactant.species().set(&"species-1".to_string());

        let products = reaction.products();
        products.ensure();
        let products = products.get().unwrap();
        products.id().set(Some(&"ProductsList-ID".to_string()));
        products.push(SpeciesReference::default(model.document()));
        let product = products.top();
        product.stoichiometry().set(Some(&1.0));
        product.constant().set(&true);
        product.species().set(&"species-1".to_string());

        let modifiers = reaction.modifiers();
        modifiers.ensure();
        let modifiers = modifiers.get().unwrap();
        modifiers.id().set(Some(&"ModifiersList-ID".to_string()));
        modifiers.push(ModifierSpeciesReference::default(model.document()));
        let modifier = modifiers.top();
        modifier.species().set(&"species-2".to_string());

        let kinetic_law = reaction.kinetic_law();
        kinetic_law.set(KineticLaw::default(model.document()));
        kinetic_law.get().unwrap().math().ensure();
        let kinetic_law = kinetic_law.get().unwrap();
        let local_params = kinetic_law.local_parameters();
        local_params.ensure();
        let local_params = local_params.get().unwrap();
        local_params.push(LocalParameter::new(
            model.document(),
            &String::from("localParam-ID"),
        ));
        let param = local_params.top();
        param.value().set(Some(&42.0));
        param.units().set(Some(&"meter".to_string()));
    }

    fn build_events(model: &Model) {
        let events = model.events();
        events.ensure();

        let events = events.get().unwrap();
        events.id().set(Some(&"EventsList-ID".to_string()));
        events.push(Event::default(model.document()));
        events.push(Event::default(model.document()));

        events.get(0).use_values_from_trigger_time().set(&true);
        events.get(1).use_values_from_trigger_time().set(&false);

        let event = events.top();

        event.trigger().set(Trigger::default(model.document()));
        let trigger = event.trigger().get().unwrap();
        trigger.initial_value().set(&true);
        trigger.persistent().set(&true);
        trigger.math().ensure();

        event.priority().set(Priority::default(model.document()));
        let priority = event.priority().get().unwrap();
        priority.math().ensure();

        event.delay().set(Delay::default(model.document()));
        let delay = event.delay().get().unwrap();
        delay.math().ensure();

        let event_assignments = event.event_assignments();
        event_assignments.ensure();
        let event_assignments = event_assignments.get().unwrap();
        event_assignments
            .id()
            .set(Some(&"EventAssignmentsList-ID".to_string()));
        event_assignments.push(EventAssignment::new(model.document(), &String::from("evt")));
        let assignment = event_assignments.top();
        assignment.math().ensure();
    }
    #[test]
    pub fn test_sbase() {
        let doc = Sbml::read_path("test-inputs/model.sbml").unwrap();
        let model: Model = doc.model().get().unwrap();

        let id = model.id();
        assert!(id.is_set());
        assert_eq!(id.name(), "id");
        assert_eq!(id.element().raw_element(), model.raw_element());
        assert_eq!(id.get().unwrap(), "model_id");
        id.set(Some(&"new_model_id".to_string()));
        assert_eq!(id.get().unwrap(), "new_model_id");
        id.clear();
        assert!(!id.is_set());

        let name = model.name();
        assert!(!name.is_set());
        assert_eq!(name.name(), "name");
        assert_eq!(name.element().raw_element(), model.raw_element());
        name.set(Some(&"model_name".to_string()));
        assert_eq!(name.get().unwrap(), "model_name");
        name.clear();
        assert!(!name.is_set());

        let meta_id = model.meta_id();
        assert!(meta_id.is_set());
        assert_eq!(meta_id.name(), "metaid");
        assert_eq!(meta_id.element().raw_element(), model.raw_element());
        assert_eq!(
            meta_id.get().unwrap(),
            "_174907b7-8e1c-47f3-9a50-bb8e4c6ebd0d"
        );
        meta_id.set(Some(&"new_meta_id_12345".to_string()));
        assert_eq!(meta_id.get().unwrap(), "new_meta_id_12345");
        meta_id.clear();
        assert!(!meta_id.is_set());

        let sbo_term = model.sbo_term();
        assert!(!sbo_term.is_set());
        assert_eq!(sbo_term.name(), "sboTerm");
        assert_eq!(name.element().raw_element(), model.raw_element());
        sbo_term.set(Some(&"model_sbo_term".to_string()));
        assert_eq!(sbo_term.get().unwrap(), "model_sbo_term");
        sbo_term.clear();
        assert!(!sbo_term.is_set());

        let notes = model.notes();
        assert!(notes.is_set());
        assert_eq!(notes.parent().raw_element(), model.raw_element());
        assert_eq!(notes.name(), "notes");
        assert_eq!(notes.namespace_url(), URL_SBML_CORE);
        assert!(notes.get().is_some());

        let annotation = model.annotation();
        assert!(annotation.is_set());
        assert_eq!(annotation.parent().raw_element(), model.raw_element());
        assert_eq!(annotation.name(), "annotation");
        assert_eq!(annotation.namespace_url(), URL_SBML_CORE);
        assert!(annotation.get().is_some());
    }

    #[test]
    pub fn test_function_definitions() {
        let doc =
            Sbml::read_path("test-inputs/cholesterol_metabolism_and_atherosclerosis.xml").unwrap();
        let model = doc.model().get().unwrap();

        let f_defs = model.function_definitions();
        assert!(f_defs.is_set());

        let f_defs = f_defs.get().unwrap();
        assert!(!f_defs.is_empty());
        assert_eq!(f_defs.len(), 46);

        let f_definition = f_defs.get(0);
        assert!(f_definition.annotation().is_set());
        assert!(f_definition.math().is_set());
    }

    #[test]
    pub fn test_unit_definitions() {
        let doc =
            Sbml::read_path("test-inputs/cholesterol_metabolism_and_atherosclerosis.xml").unwrap();
        let model = doc.model().get().unwrap();

        let unit_defs = model.unit_definitions();
        assert!(unit_defs.is_set());

        let unit_defs = unit_defs.get().unwrap();
        assert!(!unit_defs.is_empty());
        assert_eq!(unit_defs.len(), 5);

        let unit_def = unit_defs.get(0);
        let units = unit_def.units();
        assert!(units.is_set());

        let units = units.get().unwrap();
        assert_eq!(units.len(), 1);

        let unit = units.get(0);
        assert_eq!(unit.exponent().get(), 1.0);
        assert_eq!(unit.kind().get(), BaseUnit::Metre);
        assert_eq!(unit.kind().get().to_string(), BaseUnit::Metre.to_string());
        assert_eq!(unit.multiplier().get(), 1.0);
        assert_eq!(unit.scale().get(), 0);
    }

    #[test]
    pub fn test_compartments() {
        let doc =
            Sbml::read_path("test-inputs/cholesterol_metabolism_and_atherosclerosis.xml").unwrap();
        let model = doc.model().get().unwrap();

        let compartments = model.compartments();
        assert!(compartments.is_set());

        let compartments = compartments.get().unwrap();
        assert!(!compartments.is_empty());
        assert_eq!(compartments.len(), 7);

        let compartment = compartments.get(0);
        assert_eq!(compartment.id().get(), "Intake");
        assert!(!compartment.units().is_set());
        assert!(compartment.constant().get());
        assert!(compartment.size().is_set());
        assert_eq!(compartment.size().get().unwrap(), 1.0);
        assert!(compartment.spatial_dimensions().is_set());
        assert_eq!(compartment.spatial_dimensions().get().unwrap(), 3.0);
        assert!(!compartment.units().is_set());
    }

    #[test]
    pub fn test_species() {
        let doc =
            Sbml::read_path("test-inputs/cholesterol_metabolism_and_atherosclerosis.xml").unwrap();
        let model = doc.model().get().unwrap();

        let species = model.species();
        assert!(species.is_set());

        let species = species.get().unwrap();
        assert!(!species.is_empty());
        assert_eq!(species.len(), 51);

        let specie = species.get(0);
        assert_eq!(specie.id().get(), "species_1");
        assert_eq!(specie.compartment().get(), "Intake");
        assert!(!specie.initial_amount().is_set());
        assert_eq!(specie.initial_concentration().get().unwrap(), 1051.0);
        assert!(!specie.substance_units().is_set());
        assert!(specie
            .has_only_substance_units()
            .get_checked()
            .unwrap()
            .is_none());
        assert!(specie.boundary_condition().get());
        assert!(specie.constant().get());
        assert!(!specie.conversion_factor().is_set());
        assert!(specie.annotation().is_set());

        let specie_empty = species.pop();
        assert_eq!(specie_empty.id().get(), "HDL");
        assert_eq!(specie_empty.compartment().get(), "Endothelium");
        assert!(!specie_empty.initial_amount().is_set());
        assert_eq!(specie_empty.initial_concentration().get().unwrap(), 0.0);
        assert!(!specie_empty.substance_units().is_set());
        assert!(specie_empty
            .has_only_substance_units()
            .get_checked()
            .unwrap()
            .is_none());
        assert!(!specie_empty.boundary_condition().get());
        assert!(!specie_empty.constant().get());
        assert!(!specie_empty.conversion_factor().is_set());
        assert!(!specie_empty.annotation().is_set());
    }

    #[test]
    pub fn test_parameters() {
        let doc =
            Sbml::read_path("test-inputs/cholesterol_metabolism_and_atherosclerosis.xml").unwrap();
        let model = doc.model().get().unwrap();

        let parameters = model.parameters();
        assert!(parameters.is_set());

        let parameters = parameters.get().unwrap();
        assert!(!parameters.is_empty());
        assert_eq!(parameters.len(), 65);

        let parameter = parameters.get(0);
        assert!(parameter.constant().get());
        assert_eq!(parameter.id().get(), "alfa7");
        assert_eq!(parameter.name().get().unwrap(), "alfa7");
        assert_eq!(parameter.value().get().unwrap(), 2.8067);
        assert!(!parameter.units().is_set());
        assert!(!parameter.annotation().is_set());

        let parameter = parameters.pop();
        assert!(parameter.constant().get());
        assert_eq!(parameter.id().get(), "M");
        assert_eq!(parameter.name().get().unwrap(), "M");
        assert_eq!(parameter.value().get().unwrap(), 0.0155561);
        assert!(!parameter.units().is_set());
        assert!(!parameter.annotation().is_set());
    }

    #[test]
    pub fn test_rules() {
        let doc =
            Sbml::read_path("test-inputs/cholesterol_metabolism_and_atherosclerosis.xml").unwrap();
        let model = doc.model().get().unwrap();

        let rules = model.rules();
        assert!(rules.is_set());

        let rules = rules.get().unwrap();
        assert!(!rules.is_empty());
        assert_eq!(rules.len(), 9);

        match rules.get(0).cast() {
            RuleTypes::Algebraic(_) => assert!(false),
            Assignment(rule) => {
                assert_eq!(rule.variable().get(), "SUMRecTAINF");
                assert!(rule.math().is_set());
            }
            RuleTypes::Rate(_) => assert!(false),
            RuleTypes::Other(_) => assert!(false),
        };

        match rules.top().cast() {
            RuleTypes::Other(_) => assert!(false),
            RuleTypes::Algebraic(_) => assert!(false),
            Assignment(rule) => {
                assert_eq!(rule.variable().get(), "SUMForFoam");
                assert!(rule.math().is_set());
            }
            RuleTypes::Rate(_) => assert!(false),
        }
    }

    #[test]
    pub fn test_reactions() {
        let doc =
            Sbml::read_path("test-inputs/cholesterol_metabolism_and_atherosclerosis.xml").unwrap();
        let model = doc.model().get().unwrap();

        let reactions = model.reactions();
        assert!(reactions.is_set());

        let reactions = reactions.get().unwrap();
        assert!(!reactions.is_empty());
        assert_eq!(reactions.len(), 52);

        let reaction = reactions.get(0);
        assert_eq!(reaction.id().get(), "reaction_1");
        assert_eq!(reaction.meta_id().get().unwrap(), "COPASI41");
        assert_eq!(reaction.name().get().unwrap(), "Ingestion");
        assert!(!reaction.reversible().get());
        assert!(reaction.annotation().is_set());
        assert!(!reaction.compartment().is_set());

        let reactants = reaction.reactants();
        let products = reaction.products();
        let modifiers = reaction.modifiers();
        assert!(reactants.is_set());
        assert!(products.is_set());
        assert!(modifiers.is_set());

        let reactants = reactants.get().unwrap();
        let products = products.get().unwrap();
        let modifiers = modifiers.get().unwrap();
        assert!(!reactants.is_empty());
        assert_eq!(reactants.len(), 1);
        assert!(!products.is_empty());
        assert_eq!(products.len(), 1);
        assert!(!modifiers.is_empty());
        assert_eq!(modifiers.len(), 1);

        let reactant = reactants.pop();
        let product = products.pop();
        let modifier = modifiers.pop();
        assert_eq!(reactant.species().get(), "species_1");
        assert!(reactant.constant().get_checked().unwrap().is_none()); // doesn't conform to level3/version1/core
        assert_eq!(reactant.stoichiometry().get().unwrap(), 1.0);
        assert_eq!(product.species().get(), "species_2");
        assert!(product.constant().get_checked().unwrap().is_none()); // doesn't conform to level3/version1/core
        assert_eq!(product.stoichiometry().get().unwrap(), 1.0);
        assert_eq!(modifier.species().get(), "species_1");

        let kinetic_law = reaction.kinetic_law();
        assert!(kinetic_law.is_set());

        let kinetic_law = kinetic_law.get().unwrap();
        assert!(kinetic_law.math().is_set());

        let local_params = kinetic_law.local_parameters();
        assert!(local_params.is_set());

        let local_params = local_params.get().unwrap();
        assert!(!local_params.is_empty());
        assert_eq!(local_params.len(), 1);

        let param = local_params.pop();
        assert_eq!(param.id().get(), "k1");
        assert_eq!(param.name().get().unwrap(), "k1");
        assert_eq!(param.value().get().unwrap(), 1.0);
        assert!(!param.units().is_set());
    }

    #[test]
    pub fn test_initial_assignments() {
        let doc = Sbml::read_path("test-inputs/Mukandavire2020.xml").unwrap();
        let model = doc.model().get().unwrap();

        let initial_asgnmnts = model.initial_assignments();
        assert!(initial_asgnmnts.is_set());

        let initial_asgnmnts = initial_asgnmnts.get().unwrap();
        assert!(!initial_asgnmnts.is_empty());
        assert_eq!(initial_asgnmnts.len(), 1);

        let single_asgnmnt = initial_asgnmnts.pop();
        assert_eq!(single_asgnmnt.symbol().get(), "Susceptible");
        assert!(single_asgnmnt.math().is_set());
    }

    #[test]
    pub fn test_events() {
        let doc = Sbml::read_path("test-inputs/Mukandavire2020.xml").unwrap();
        let model = doc.model().get().unwrap();

        let events = model.events();
        assert!(events.is_set());

        let events = events.get().unwrap();
        assert!(!events.is_empty());
        assert_eq!(events.len(), 1);

        let event = events.top();
        assert_eq!(event.id().get().unwrap(), "Lockdown");
        assert_eq!(event.meta_id().get().unwrap(), "COPASI13");
        assert_eq!(event.name().get().unwrap(), "Lockdown");
        assert!(!event.priority().is_set());
        assert!(!event.delay().is_set());
        assert!(!event.use_values_from_trigger_time().get());

        let trigger = event.trigger();
        assert!(trigger.is_set());

        let trigger = trigger.get().unwrap();
        assert!(trigger.initial_value().get());
        assert!(!trigger.persistent().get());
        assert!(trigger.math().is_set());

        let assgnmnts = event.event_assignments();
        assert!(assgnmnts.is_set());

        let assgnmnts = assgnmnts.get().unwrap();
        assert!(!assgnmnts.is_empty());
        assert_eq!(assgnmnts.len(), 1);

        let evt_assgnmnt = assgnmnts.top();
        assert_eq!(evt_assgnmnt.variable().get(), "epsilon");
        assert!(evt_assgnmnt.math().is_set());
    }

    #[test]
    pub fn test_constraints() {
        let doc = Sbml::read_path("test-inputs/Mukandavire2020.xml").unwrap();
        let model = doc.model().get().unwrap();

        let constraints = model.constraints();
        assert!(!constraints.is_set());
        constraints.ensure();
        assert!(constraints.is_set());
        let constraints = constraints.get().unwrap();

        assert!(constraints.is_empty());
        assert_eq!(constraints.len(), 0);
        assert!(!constraints.id().is_set());
        assert!(!constraints.name().is_set());
        assert!(!constraints.sbo_term().is_set());
        assert!(!constraints.annotation().is_set());
        assert!(!constraints.notes().is_set());
        assert!(!constraints.meta_id().is_set());
        assert_eq!(constraints.namespace_url(), URL_SBML_CORE);

        let single = Constraint::default(model.document());
        constraints.push(single.clone());
        assert!(!constraints.is_empty());
        assert_eq!(constraints.len(), 1);
        assert_eq!(constraints.top().raw_element(), single.raw_element());

        let single = constraints.top();
        assert!(!single.math().is_set());
        assert!(!single.message().is_set());

        let math_el = Math::default(model.document());
        let msg_el = XmlElement::new_quantified(model.document(), "message", NS_HTML);
        msg_el.raw_element().set_text_content(
            model.clone().write_doc().deref_mut(),
            "Warning: Unsatisfied constraint.",
        );
        single.math().set(math_el);
        single.message().set(msg_el);
        assert!(single.math().is_set());
        assert!(single.message().is_set());
        assert!(single
            .message()
            .get()
            .unwrap()
            .raw_element()
            .text_content(model.clone().read_doc().deref())
            .starts_with("Warning:"));
    }
}<|MERGE_RESOLUTION|>--- conflicted
+++ resolved
@@ -112,15 +112,11 @@
     /// a document without an error ensures that the document conforms to the basic
     /// structural and syntactic constraints.
     pub fn validate(&self, issues: &mut Vec<SbmlIssue>) {
-<<<<<<< HEAD
         self.apply_rule_10102(issues);
 
         if let Some(model) = self.model().get() {
             model.validate(issues);
         }
-=======
-        apply_rule_10102(self.xml.read().unwrap().deref(), self, issues);
->>>>>>> 8b161cb7
     }
 }
 
@@ -166,17 +162,13 @@
     use std::ops::{Deref, DerefMut};
 
     use crate::constants::namespaces::{NS_EMPTY, NS_HTML, NS_SBML_CORE, URL_EMPTY, URL_SBML_CORE};
-<<<<<<< HEAD
-    use crate::core::*;
-=======
-    use crate::model::RuleTypes::Assignment;
-    use crate::model::{
+    use crate::core::RuleTypes::Assignment;
+    use crate::core::{
         AlgebraicRule, AssignmentRule, BaseUnit, Compartment, Constraint, Delay, Event,
         EventAssignment, FunctionDefinition, InitialAssignment, KineticLaw, LocalParameter, Math,
         Model, ModifierSpeciesReference, Parameter, Priority, RateRule, Reaction, Rule, RuleTypes,
-        SimpleSpeciesReference, Species, SpeciesReference, Trigger, Unit, UnitDefinition,
+        SBase, SimpleSpeciesReference, Species, SpeciesReference, Trigger, Unit, UnitDefinition,
     };
->>>>>>> 8b161cb7
     use crate::xml::{
         OptionalXmlChild, OptionalXmlProperty, RequiredDynamicChild, RequiredDynamicProperty,
         RequiredXmlChild, RequiredXmlProperty, XmlChild, XmlChildDefault, XmlDefault, XmlElement,
@@ -730,29 +722,34 @@
         reactants.ensure();
         let reactants = reactants.get().unwrap();
         reactants.id().set(Some(&"ReactantsList-ID".to_string()));
-        reactants.push(SpeciesReference::default(model.document()));
+        reactants.push(SpeciesReference::new(
+            model.document(),
+            &String::from("species-1"),
+            true,
+        ));
         let reactant = reactants.top();
         reactant.stoichiometry().set(Some(&2.0));
-        reactant.constant().set(&true);
-        reactant.species().set(&"species-1".to_string());
 
         let products = reaction.products();
         products.ensure();
         let products = products.get().unwrap();
         products.id().set(Some(&"ProductsList-ID".to_string()));
-        products.push(SpeciesReference::default(model.document()));
+        products.push(SpeciesReference::new(
+            model.document(),
+            &String::from("species-1"),
+            true,
+        ));
         let product = products.top();
         product.stoichiometry().set(Some(&1.0));
-        product.constant().set(&true);
-        product.species().set(&"species-1".to_string());
 
         let modifiers = reaction.modifiers();
         modifiers.ensure();
         let modifiers = modifiers.get().unwrap();
         modifiers.id().set(Some(&"ModifiersList-ID".to_string()));
-        modifiers.push(ModifierSpeciesReference::default(model.document()));
-        let modifier = modifiers.top();
-        modifier.species().set(&"species-2".to_string());
+        modifiers.push(ModifierSpeciesReference::new(
+            model.document(),
+            &String::from("species-2"),
+        ));
 
         let kinetic_law = reaction.kinetic_law();
         kinetic_law.set(KineticLaw::default(model.document()));
