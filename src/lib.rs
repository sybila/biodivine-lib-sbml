--- conflicted
+++ resolved
@@ -1,12 +1,6 @@
-<<<<<<< HEAD
-use crate::xml::{XmlDocument, XmlElement, XmlList, XmlWrapper};
-use crate::sbase::{SBase, SBaseDefault};
-use std::ops::{Deref, DerefMut};
-=======
 use crate::model::SbmlModel;
 use crate::xml::{XmlDocument, XmlElement};
 use std::ops::Deref;
->>>>>>> 34c255f8
 use std::str::FromStr;
 use std::sync::{Arc, RwLock};
 use xml_doc::Document;
@@ -14,14 +8,10 @@
 /// A module with useful types that are not directly part of the SBML specification, but help
 /// us work with XML documents in a sane and safe way.
 pub mod xml;
-<<<<<<< HEAD
-pub mod sbase;
-=======
 
 pub mod sbase;
 
 pub mod model;
->>>>>>> 34c255f8
 
 /// The object that "wraps" an XML document in a SBML-specific API.
 ///
