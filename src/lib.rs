use crate::model::SbmlModel;
<<<<<<< HEAD
use crate::xml::{XmlDocument, XmlElement, XmlWrapper};
use std::ops::Deref;
=======
use crate::xml::{XmlDocument, XmlElement};
>>>>>>> 93225061
use std::str::FromStr;
use std::sync::{Arc, RwLock};
use xml::{OptionalChild, RequiredProperty};
use xml_doc::Document;

/// A module with useful types that are not directly part of the SBML specification, but help
/// us work with XML documents in a sane and safe way. In particular:
///  - [XmlDocument] | A thread and memory safe reference to a [Document].
///  - [XmlElement] | A thread and memory safe reference to an [xml_doc::Element].
///  - [xml::XmlWrapper] | A trait with utility functions for working with types
///  derived from [XmlElement].
///  - [xml::XmlDefault] | An extension of [xml::XmlWrapper] which allows creation of "default"
///  value for the derived type.
///  - [xml::XmlProperty] and [xml::XmlPropertyType] | Traits providing an abstraction for
///  accessing properties stored in XML attributes. Implementation can be generated using a derive
///  macro.
///  - [xml::XmlChild] and [xml::XmlChildDefault] | Trait abstraction for accessing singleton
///  child tags. Implementation can be generated using a derive macro.
///  - [xml::XmlList] | A generic implementation of [xml::XmlWrapper] which represents
///  a typed list of elements.
///  - [xml::DynamicChild] and [xml::DynamicProperty] | Generic implementations of
///  [xml::XmlProperty] and [xml::XmlChild] that can be used when the name of the property/child
///  is not known at compile time.
pub mod xml;

pub mod sbase;

pub mod model;

pub mod constants;

/// Declares the [SbmlValidate] trait and should also contain other relevant
/// algorithms/implementations for validation.
pub mod validation;

pub const URL_SBML_CORE: &str = "http://www.sbml.org/sbml/level3/version1/core";
pub const NS_SBML_CORE: (&str, &str) = ("", URL_SBML_CORE);
pub const URL_HTML: &str = "http://www.w3.org/1999/xhtml";
pub const NS_HTML: (&str, &str) = ("", URL_HTML);

/// The object that "wraps" an XML document in a SBML-specific API.
///
/// This is mostly just the place where you can specify what SBML version and
/// what SBML extensions are being used. The actual content of the SBML model is
/// then managed through the `SbmlModel` struct.
#[derive(Clone, Debug)]
pub struct Sbml {
    xml: XmlDocument,
    sbml_root: XmlElement,
}

impl Sbml {
    /// Creates a new blank SBML document with initial skeleton consisting of valid
    /// xml header and sbml root element.
    pub fn new() -> Sbml {
        print!("{}", constants::document::SBML_DEFAULT_DOCUMENT);
        let doc = Document::from_str(constants::document::SBML_DEFAULT_DOCUMENT).unwrap();
        let root = doc.root_element().unwrap();
        let xml_document = Arc::new(RwLock::new(doc));
        Sbml {
            xml: xml_document.clone(),
            sbml_root: XmlElement::new(xml_document, root),
        }
    }

    pub fn read_path(path: &str) -> Result<Sbml, String> {
        let file_contents = match std::fs::read_to_string(path) {
            Ok(file_contents) => file_contents,
            Err(why) => return Err(why.to_string()),
        };
        let doc = match Document::from_str(file_contents.as_str()) {
            Ok(doc) => doc,
            Err(why) => return Err(why.to_string()),
        };
        let root = doc.root_element().unwrap();
        let xml_document = Arc::new(RwLock::new(doc));
        Ok(Sbml {
            xml: xml_document.clone(),
            sbml_root: XmlElement::new(xml_document, root),
        })
    }

    pub fn write_path(&self, path: &str) -> Result<(), String> {
        let doc = match self.xml.read() {
            Ok(doc) => doc,
            Err(why) => return Err(why.to_string()),
        };
        match doc.write_file(path) {
            Ok(()) => Ok(()),
            Err(why) => Err(why.to_string()),
        }
    }

    pub fn to_xml_string(&self) -> Result<String, String> {
        let doc = match self.xml.read() {
            Ok(doc) => doc,
            Err(why) => return Err(why.to_string()),
        };
        match doc.write_str() {
            Ok(str) => Ok(str),
            Err(why) => Err(why.to_string()),
        }
    }

    pub fn model(&self) -> OptionalChild<SbmlModel> {
        // TODO:
        //  This is technically not entirely valid because we should check the namespace
        //  of the model element as well, but it's good enough for a demo. Also, some of this
        //  may need better error handling.

        /*
        let model_element = {
            // Lock the XML document for reading. The fact that we are doing this in
            // an extra scope is not necessary for correctness, but it makes it easier
            // for the compiler to infer when the lock should be released, hence we
            // won't accidentally hold it longer than necessary (although, this method is
            // so simple it does not really matter).
            let xml = self.xml.read().unwrap();
            // The `xml` variable here is actually a "read guard" object created by the RwLock.
            // However, we should be able to use it more-or-less like any other reference to a
            // `xml_doc::Document` (e.g., we can call `xml.root_element()` like we would on a
            // "raw" `Document` object). The main difference is if we actually need to send it
            // to a function that accepts a "true" &Document reference. In such case, we need to
            // fake it a bit by calling the `.deref` function.
            xml.root_element()
                .unwrap()
                .find(xml.deref(), "model")
                .unwrap()
        };
        */

        OptionalChild::new(&self.sbml_root, "model")

<<<<<<< HEAD
        unsafe { SbmlModel::unchecked_cast(XmlElement::new_raw(self.xml.clone(), model_element)) }
        // SbmlModel {
        //     // Due to the reference-counting implemented in `Arc`, this does not actually create
        //     // a "deep" copy of the XML document. It just creates a new `Arc` reference to the
        //     // same underlying document object.
        //     xml: XmlElement::new(self.xml.clone(), model_element),
        // }
=======
        /*
        SbmlModel::new(XmlElement::new(self.xml.clone(), model_element))
        SbmlModel {
            // Due to the reference-counting implemented in `Arc`, this does not actually create
            // a "deep" copy of the XML document. It just creates a new `Arc` reference to the
            // same underlying document object.
            xml: XmlElement::new(self.xml.clone(), model_element),
        }
        */
>>>>>>> 93225061
    }

    pub fn level(&self) -> RequiredProperty<String> {
        RequiredProperty::new(&self.sbml_root, "level")
    }

    pub fn version(&self) -> RequiredProperty<String> {
        RequiredProperty::new(&self.sbml_root, "version")
    }
}

impl Default for Sbml {
    fn default() -> Self {
        Sbml::new()
    }
}

#[cfg(test)]
mod tests {
    use crate::model::{Compartment, SbmlModel};
    use crate::xml::{
<<<<<<< HEAD
        OptionalXmlChild, OptionalXmlProperty, RequiredXmlChild, XmlElement, XmlWrapper,
    };
    use crate::{sbase::SBase, SbmlDocument, URL_HTML};
    use std::ops::Deref;
=======
        OptionalXmlChild, OptionalXmlProperty, RequiredDynamicChild, RequiredDynamicProperty,
        RequiredXmlChild, RequiredXmlProperty, XmlChild, XmlElement, XmlProperty, XmlWrapper,
    };
    use crate::{sbase::SBase, Sbml};
    use std::ops::{Deref, DerefMut};
    use xml_doc::Element;
>>>>>>> 93225061

    /// Checks `SbmlDocument`'s properties such as `version` and `level`.
    /// Additionally checks if `Model` retrieval returns correct child.
    #[test]
<<<<<<< HEAD
    pub fn test_model_id() {
        let doc = SbmlDocument::read_path("test-inputs/model.sbml").unwrap();
        let model = doc.get_model();

        // This is a "qualitative" model so there are no function definitions or units.
        assert!(!model.function_definitions().is_set());
        assert!(!model.unit_definitions().is_set());

        assert!(model.notes().is_set());
        {
            let notes = model.notes().get().unwrap();
            let body = notes.required_child::<XmlElement>("body", URL_HTML).get();
            let p = body.required_child::<XmlElement>("p", URL_HTML).get();
            let doc = model.read_doc();
            let content = p.raw_element().text_content(doc.deref());
            assert!(content.starts_with("This model"));
        }
=======
    pub fn test_document() {
        let doc = Sbml::read_path("test-inputs/model.sbml").unwrap();

        let level = doc.level().get();
        let version = doc.version().get();

        assert_eq!(
            level, "3",
            "Wrong level of SBML.\nActual: {}\nExpected: {}",
            level, "3"
        );
        assert_eq!(
            version, "1",
            "Wrong version of SBML.\nActual: {}\nExpected: {}",
            version, "1"
        );

        let model = doc.model().get().unwrap();
        assert_eq!(model.id().get().unwrap(), "model_id", "Wrong model.");
    }

    /// Tests read/write operations on `OptionalProperty<>`.
    /// Attempts to remove and create a new custom `OptionalProperty<>`.
    #[test]
    pub fn test_optional_property() {
        let doc = Sbml::read_path("test-inputs/model.sbml").unwrap();
        let model = doc.model().get().unwrap();
        let property = model.id();

        assert!(property.is_set(), "Id is not set but it should be.");
        assert_eq!(property.name(), "id", "Wrong name of the <id> property.");
        assert_eq!(
            property.element().element(),
            model.element(),
            "Wrong underlying element of the <id> property."
        );
        // try reading the <id> property
        let property_val = property.get();
        assert!(
            property_val.is_some(),
            "The <id> property is not set but it should be."
        );
        assert_eq!(
            property_val,
            Some("model_id".to_string()),
            "Wrong value of the <id> property."
        );
        // try clearing the <id> property
        property.clear();
        assert!(
            !property.is_set(),
            "The <id> property should be unset (cleared)."
        );
        assert!(property.get().is_none());
        let property_val = property.get();
        assert!(
            property_val.is_none(),
            "The <id> property should be unset and therefore shouldn't contain any value."
        );
        let property_val = property.get_raw();
        assert!(
            property_val.is_none(),
            "The <id> property should be unset and therefore shouldn't contain any value."
        );

        // try overwriting the <id> property
        property.set(Some(&"optional_model_id".to_string()));
        let property_val = property.get();
        assert_eq!(
            property_val,
            Some("optional_model_id".to_string()),
            "Wrong value of the <id> property."
        );
        property.set_raw("raw_model_id".to_string());
        let property_val = property.get();
        assert_eq!(
            property_val,
            Some("raw_model_id".to_string()),
            "Wrong value of the <id> property."
        );
    }

    /// Tests read/write operations on `RequiredProperty<>`.
    /// Attempts to remove and create a new custom `RequiredProperty<>`.
    #[test]
    pub fn test_required_property() {
        let doc = Sbml::read_path("test-inputs/model.sbml").unwrap();
        let model = doc.model().get().unwrap();

        // create a new required property
        let property: RequiredDynamicProperty<'_, String> =
            model.required_property("required_property");
        assert!(
            !property.is_set(),
            "Required property shouldn't be set at this point."
        );
        assert_eq!(
            property.name(),
            "required_property",
            "Wrong name of the required property."
        );
        assert_eq!(
            property.element().element(),
            model.element(),
            "Wrong underlying element of the required property."
        );
        // try to write and read to/from property
        property.set(&"REQ_12345".to_string());
        let property_val = property.get();
        assert_eq!(
            property_val, "REQ_12345",
            "Wrong value of required property."
        );
        let property_val = property.get_raw();
        assert!(property_val.is_some());
        assert_eq!(
            property_val,
            Some("REQ_12345".to_string()),
            "Wrong value of the required property."
        );
        // try to clear the property
        property.clear();
        assert!(
            !property.is_set(),
            "Property shouldn't be set at this point."
        );
        // and write a new value to the property
        property.set_raw("new_req_value".to_string());
        let property_val = property.get();
        assert_eq!(
            property_val, "new_req_value",
            "Wrong value of the required property."
        );
    }

    /// Tests get/set operations on `OptionalChild<>`.
    /// Attempts to remove and create a new custom `OptionalChild<>`.
    #[test]
    pub fn test_optional_child() {
        let doc = Sbml::read_path("test-inputs/model.sbml").unwrap();
        let model = doc.model().get().unwrap();

        // get child
        let notes = model.notes();
        assert!(notes.is_set(), "Notes in Model is not set.");
        assert_eq!(notes.name(), "notes", "Wrong name of Notes child.");
        assert_eq!(
            notes.parent().element(),
            model.element(),
            "Wrong parent of Notes child."
        );
        // get child value
        let notes_elem = notes.get();
        assert!(notes_elem.is_some(), "Notes does not contain any element.");
        assert_eq!(
            notes_elem.unwrap().element().name(model.read_doc().deref()),
            "notes",
            "Wrong name of Notes child."
        );
        // clear child
        let notes_elem = notes.set(None);
        assert!(notes_elem.is_some(), "Old notes child is missing");
        assert!(!notes.is_set(), "Notes are still present after clear.");

        let element = Element::new(model.write_doc().deref_mut(), "notes");
        element.set_text_content(model.write_doc().deref_mut(), "Some new text.");
        let xml_element = XmlElement::new(doc.xml, element);
        // set child
        let notes_elem = notes.set(Some(xml_element));
        assert!(notes_elem.is_none(), "Old Notes should be empty.");
        assert!(notes.is_set(), "Notes should be set.");
    }

    /// Tests get/set operations on `RequiredChild<>`.
    /// Attempts to remove and create a new custom `RequiredChild<>`.
    #[test]
    pub fn test_required_child() {
        let doc = Sbml::read_path("test-inputs/model.sbml").unwrap();
        let model = doc.model().get().unwrap();

        // get child
        let req_child: RequiredDynamicChild<'_, XmlElement> = model.required_child("required");
        assert!(!req_child.is_set());
        assert_eq!(req_child.name(), "required");
        assert_eq!(req_child.parent().element(), model.element());
        let element = Element::new(model.write_doc().deref_mut(), "required");
        let xml_element = XmlElement::new(doc.xml.clone(), element);
        // set child
        req_child.set_raw(xml_element);
        assert!(req_child.is_set());
        element.set_text_content(model.write_doc().deref_mut(), "Some additional content");
        let xml_element = XmlElement::new(doc.xml.clone(), element);
        let old_child = req_child.set(xml_element);
        assert_eq!(old_child.element(), element);
        assert!(req_child.is_set());
        assert_eq!(
            req_child
                .get()
                .element()
                .text_content(model.read_doc().deref()),
            "Some additional content"
        );
        req_child.clear();
        assert!(!req_child.is_set());
    }

    /// Tests get/set operations on special case of children `OptionalChild<XmlList>` and
    /// `RequiredChild<XmlList>`. Checks if addition/removal/get/set methods work correctly
    /// on lists. Attempts to remove and create a new custom `OptionalChild<XmlList>` and
    /// `RequiredChild<XmlList>`.
    #[test]
    pub fn test_lists() {
        let doc = Sbml::read_path("test-inputs/model.sbml").unwrap();
        let model = doc.model().get().unwrap();
        let list = model.compartments();

        assert!(list.is_set());
        assert_eq!(list.name(), "listOfCompartments");
        assert_eq!(list.parent().element(), model.element());
        let content = list.get();
        assert!(content.is_some());
        let content = content.unwrap();
        assert!(!content.is_empty());
        assert_eq!(content.len(), 1);
        let compartment1 = content.get(0);
        assert_eq!(compartment1.constant().get(), true);
        assert_eq!(compartment1.id().get(), "comp1");
        let compartment2: Compartment = XmlElement::new(
            doc.xml,
            Element::new(model.write_doc().deref_mut(), "compartment"),
        )
        .into();
        compartment2.constant().set_raw("false".to_string());
        compartment2.id().set_raw("comp2".to_string());
        content.insert(1, compartment2.clone());
        assert_eq!(content.len(), 2);
        assert_eq!(content.get(0).element(), compartment1.element());
        assert_eq!(content.get(1).element(), compartment2.element());
        content.remove(0);
        assert_eq!(content.len(), 1);
        assert_eq!(content.get(0).element(), compartment2.element());
        content.push(compartment1.clone());
        assert_eq!(content.len(), 2);
        assert_eq!(content.get(0).element(), compartment2.element());
        assert_eq!(content.get(1).element(), compartment1.element());
        content.pop();
        assert_eq!(content.len(), 1);
        assert_eq!(content.get(0).element(), compartment2.element());
    }

    #[test]
    pub fn test_build_doc() {
        let sbml_doc = Sbml::new();
        let model = sbml_doc.model();
        let element = Element::new(sbml_doc.xml.write().unwrap().deref_mut(), "model");
        element.set_text_content(
            sbml_doc.xml.write().unwrap().deref_mut(),
            "This is a SBML model element",
        );
        let xml_element = XmlElement::new(sbml_doc.xml.clone(), element);
        model.set(Some(SbmlModel::new(xml_element)));
        let model_raw = model.get().unwrap();
        model_raw.id().set(Some(&"model_id".to_string()));
>>>>>>> 93225061

        let _ = sbml_doc.write_path("test-inputs/sbml_build_test.sbml");
        // Clean up the test file.
        std::fs::remove_file("test-inputs/sbml_build_test.sbml").unwrap();
    }
}<|MERGE_RESOLUTION|>--- conflicted
+++ resolved
@@ -1,10 +1,5 @@
 use crate::model::SbmlModel;
-<<<<<<< HEAD
-use crate::xml::{XmlDocument, XmlElement, XmlWrapper};
-use std::ops::Deref;
-=======
 use crate::xml::{XmlDocument, XmlElement};
->>>>>>> 93225061
 use std::str::FromStr;
 use std::sync::{Arc, RwLock};
 use xml::{OptionalChild, RequiredProperty};
@@ -44,6 +39,10 @@
 pub const NS_SBML_CORE: (&str, &str) = ("", URL_SBML_CORE);
 pub const URL_HTML: &str = "http://www.w3.org/1999/xhtml";
 pub const NS_HTML: (&str, &str) = ("", URL_HTML);
+pub const URL_MATHML: &str = "http://www.w3.org/1998/Math/MathML";
+pub const NS_MATHML: (&str, &str) = ("", URL_MATHML);
+pub const URL_DEFAULT: &str = "";
+pub const NS_DEFAULT: (&str, &str) = ("", URL_DEFAULT);
 
 /// The object that "wraps" an XML document in a SBML-specific API.
 ///
@@ -66,7 +65,7 @@
         let xml_document = Arc::new(RwLock::new(doc));
         Sbml {
             xml: xml_document.clone(),
-            sbml_root: XmlElement::new(xml_document, root),
+            sbml_root: XmlElement::new_raw(xml_document, root),
         }
     }
 
@@ -83,7 +82,7 @@
         let xml_document = Arc::new(RwLock::new(doc));
         Ok(Sbml {
             xml: xml_document.clone(),
-            sbml_root: XmlElement::new(xml_document, root),
+            sbml_root: XmlElement::new_raw(xml_document, root),
         })
     }
 
@@ -136,17 +135,8 @@
         };
         */
 
-        OptionalChild::new(&self.sbml_root, "model")
-
-<<<<<<< HEAD
-        unsafe { SbmlModel::unchecked_cast(XmlElement::new_raw(self.xml.clone(), model_element)) }
-        // SbmlModel {
-        //     // Due to the reference-counting implemented in `Arc`, this does not actually create
-        //     // a "deep" copy of the XML document. It just creates a new `Arc` reference to the
-        //     // same underlying document object.
-        //     xml: XmlElement::new(self.xml.clone(), model_element),
-        // }
-=======
+        OptionalChild::new(&self.sbml_root, "model", URL_SBML_CORE)
+
         /*
         SbmlModel::new(XmlElement::new(self.xml.clone(), model_element))
         SbmlModel {
@@ -156,7 +146,6 @@
             xml: XmlElement::new(self.xml.clone(), model_element),
         }
         */
->>>>>>> 93225061
     }
 
     pub fn level(&self) -> RequiredProperty<String> {
@@ -178,42 +167,16 @@
 mod tests {
     use crate::model::{Compartment, SbmlModel};
     use crate::xml::{
-<<<<<<< HEAD
-        OptionalXmlChild, OptionalXmlProperty, RequiredXmlChild, XmlElement, XmlWrapper,
+        OptionalXmlChild, OptionalXmlProperty, RequiredDynamicChild, RequiredDynamicProperty,
+        RequiredXmlChild, RequiredXmlProperty, XmlChild, XmlDefault, XmlElement, XmlProperty,
+        XmlWrapper,
     };
-    use crate::{sbase::SBase, SbmlDocument, URL_HTML};
-    use std::ops::Deref;
-=======
-        OptionalXmlChild, OptionalXmlProperty, RequiredDynamicChild, RequiredDynamicProperty,
-        RequiredXmlChild, RequiredXmlProperty, XmlChild, XmlElement, XmlProperty, XmlWrapper,
-    };
-    use crate::{sbase::SBase, Sbml};
+    use crate::{sbase::SBase, Sbml, NS_DEFAULT, NS_SBML_CORE, URL_DEFAULT};
     use std::ops::{Deref, DerefMut};
-    use xml_doc::Element;
->>>>>>> 93225061
 
     /// Checks `SbmlDocument`'s properties such as `version` and `level`.
     /// Additionally checks if `Model` retrieval returns correct child.
     #[test]
-<<<<<<< HEAD
-    pub fn test_model_id() {
-        let doc = SbmlDocument::read_path("test-inputs/model.sbml").unwrap();
-        let model = doc.get_model();
-
-        // This is a "qualitative" model so there are no function definitions or units.
-        assert!(!model.function_definitions().is_set());
-        assert!(!model.unit_definitions().is_set());
-
-        assert!(model.notes().is_set());
-        {
-            let notes = model.notes().get().unwrap();
-            let body = notes.required_child::<XmlElement>("body", URL_HTML).get();
-            let p = body.required_child::<XmlElement>("p", URL_HTML).get();
-            let doc = model.read_doc();
-            let content = p.raw_element().text_content(doc.deref());
-            assert!(content.starts_with("This model"));
-        }
-=======
     pub fn test_document() {
         let doc = Sbml::read_path("test-inputs/model.sbml").unwrap();
 
@@ -246,8 +209,8 @@
         assert!(property.is_set(), "Id is not set but it should be.");
         assert_eq!(property.name(), "id", "Wrong name of the <id> property.");
         assert_eq!(
-            property.element().element(),
-            model.element(),
+            property.element().raw_element(),
+            model.raw_element(),
             "Wrong underlying element of the <id> property."
         );
         // try reading the <id> property
@@ -316,8 +279,8 @@
             "Wrong name of the required property."
         );
         assert_eq!(
-            property.element().element(),
-            model.element(),
+            property.element().raw_element(),
+            model.raw_element(),
             "Wrong underlying element of the required property."
         );
         // try to write and read to/from property
@@ -361,28 +324,26 @@
         assert!(notes.is_set(), "Notes in Model is not set.");
         assert_eq!(notes.name(), "notes", "Wrong name of Notes child.");
         assert_eq!(
-            notes.parent().element(),
-            model.element(),
+            notes.parent().raw_element(),
+            model.raw_element(),
             "Wrong parent of Notes child."
         );
         // get child value
         let notes_elem = notes.get();
         assert!(notes_elem.is_some(), "Notes does not contain any element.");
         assert_eq!(
-            notes_elem.unwrap().element().name(model.read_doc().deref()),
+            notes_elem.unwrap().name(),
             "notes",
             "Wrong name of Notes child."
         );
         // clear child
-        let notes_elem = notes.set(None);
+        let notes_elem = notes.clear();
         assert!(notes_elem.is_some(), "Old notes child is missing");
         assert!(!notes.is_set(), "Notes are still present after clear.");
 
-        let element = Element::new(model.write_doc().deref_mut(), "notes");
-        element.set_text_content(model.write_doc().deref_mut(), "Some new text.");
-        let xml_element = XmlElement::new(doc.xml, element);
         // set child
-        let notes_elem = notes.set(Some(xml_element));
+        let xml_element = XmlElement::new_quantified(model.document(), "notes", NS_SBML_CORE);
+        let notes_elem = notes.set(xml_element);
         assert!(notes_elem.is_none(), "Old Notes should be empty.");
         assert!(notes.is_set(), "Notes should be set.");
     }
@@ -395,29 +356,30 @@
         let model = doc.model().get().unwrap();
 
         // get child
-        let req_child: RequiredDynamicChild<'_, XmlElement> = model.required_child("required");
-        assert!(!req_child.is_set());
+        let req_child: RequiredDynamicChild<'_, XmlElement> =
+            model.required_child("required", URL_DEFAULT);
+        assert!(req_child.get_raw().is_none());
         assert_eq!(req_child.name(), "required");
-        assert_eq!(req_child.parent().element(), model.element());
-        let element = Element::new(model.write_doc().deref_mut(), "required");
-        let xml_element = XmlElement::new(doc.xml.clone(), element);
+        assert_eq!(req_child.parent().raw_element(), model.raw_element());
+        let xml_element = XmlElement::new_quantified(model.document(), "required", NS_DEFAULT);
+        let inner_element = xml_element.raw_element();
         // set child
         req_child.set_raw(xml_element);
-        assert!(req_child.is_set());
-        element.set_text_content(model.write_doc().deref_mut(), "Some additional content");
-        let xml_element = XmlElement::new(doc.xml.clone(), element);
+        assert!(req_child.get_raw().is_some());
+        inner_element.set_text_content(model.write_doc().deref_mut(), "Some additional content");
+        let xml_element = XmlElement::new_raw(doc.xml.clone(), inner_element);
         let old_child = req_child.set(xml_element);
-        assert_eq!(old_child.element(), element);
-        assert!(req_child.is_set());
+        assert_eq!(old_child.raw_element(), inner_element);
+        assert!(req_child.get_raw().is_some());
         assert_eq!(
             req_child
                 .get()
-                .element()
+                .raw_element()
                 .text_content(model.read_doc().deref()),
             "Some additional content"
         );
-        req_child.clear();
-        assert!(!req_child.is_set());
+        req_child.clear_raw();
+        assert!(req_child.get_raw().is_none());
     }
 
     /// Tests get/set operations on special case of children `OptionalChild<XmlList>` and
@@ -432,7 +394,7 @@
 
         assert!(list.is_set());
         assert_eq!(list.name(), "listOfCompartments");
-        assert_eq!(list.parent().element(), model.element());
+        assert_eq!(list.parent().raw_element(), model.raw_element());
         let content = list.get();
         assert!(content.is_some());
         let content = content.unwrap();
@@ -441,43 +403,37 @@
         let compartment1 = content.get(0);
         assert_eq!(compartment1.constant().get(), true);
         assert_eq!(compartment1.id().get(), "comp1");
-        let compartment2: Compartment = XmlElement::new(
-            doc.xml,
-            Element::new(model.write_doc().deref_mut(), "compartment"),
-        )
-        .into();
+        let compartment2: Compartment = Compartment::default(compartment1.document());
         compartment2.constant().set_raw("false".to_string());
         compartment2.id().set_raw("comp2".to_string());
         content.insert(1, compartment2.clone());
         assert_eq!(content.len(), 2);
-        assert_eq!(content.get(0).element(), compartment1.element());
-        assert_eq!(content.get(1).element(), compartment2.element());
+        assert_eq!(content.get(0).raw_element(), compartment1.raw_element());
+        assert_eq!(content.get(1).raw_element(), compartment2.raw_element());
         content.remove(0);
         assert_eq!(content.len(), 1);
-        assert_eq!(content.get(0).element(), compartment2.element());
+        assert_eq!(content.get(0).raw_element(), compartment2.raw_element());
         content.push(compartment1.clone());
         assert_eq!(content.len(), 2);
-        assert_eq!(content.get(0).element(), compartment2.element());
-        assert_eq!(content.get(1).element(), compartment1.element());
+        assert_eq!(content.get(0).raw_element(), compartment2.raw_element());
+        assert_eq!(content.get(1).raw_element(), compartment1.raw_element());
         content.pop();
         assert_eq!(content.len(), 1);
-        assert_eq!(content.get(0).element(), compartment2.element());
+        assert_eq!(content.get(0).raw_element(), compartment2.raw_element());
     }
 
     #[test]
     pub fn test_build_doc() {
         let sbml_doc = Sbml::new();
         let model = sbml_doc.model();
-        let element = Element::new(sbml_doc.xml.write().unwrap().deref_mut(), "model");
-        element.set_text_content(
-            sbml_doc.xml.write().unwrap().deref_mut(),
+        let new_model = SbmlModel::default(sbml_doc.xml.clone());
+        new_model.raw_element().set_text_content(
+            new_model.write_doc().deref_mut(),
             "This is a SBML model element",
         );
-        let xml_element = XmlElement::new(sbml_doc.xml.clone(), element);
-        model.set(Some(SbmlModel::new(xml_element)));
+        model.set(new_model);
         let model_raw = model.get().unwrap();
         model_raw.id().set(Some(&"model_id".to_string()));
->>>>>>> 93225061
 
         let _ = sbml_doc.write_path("test-inputs/sbml_build_test.sbml");
         // Clean up the test file.
