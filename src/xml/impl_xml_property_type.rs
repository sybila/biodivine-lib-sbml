// TODO:
//      Check that escaping rules are obeyed for a "generic" string type (see specification
//      section 3.1.1). I believe these should be handled by `xml-doc` already, but we should
//      have a test case for this.
use crate::xml::XmlPropertyType;

/// A "trivial" conversion between an XML attribute and a `String`.
///
/// ## Specification
///  - Section 3.1.1
impl XmlPropertyType for String {
    fn try_get(value: Option<&str>) -> Result<Option<Self>, String> {
        Ok(value.map(|it| it.to_string()))
    }

    fn set(&self) -> Option<String> {
        Some(self.clone())
    }
}

/// A "trivial conversion between an XML attribute and a `bool`.
///
/// Note that (per specification), both `0/1` and `true/false` are allowed here. However, when
/// writing, `true/false` notation is preferred. This ensures that the output is compatible with
/// both SBML and MathML.
///
/// ## Specification
///  - Section 3.1.2
impl XmlPropertyType for bool {
    fn try_get(value: Option<&str>) -> Result<Option<Self>, String> {
        match value {
            Some("1") | Some("true") => Ok(Some(true)),
            Some("0") | Some("false") => Ok(Some(false)),
            Some(value) => Err(format!(
                "Value '{value}' does not represent a valid 'bool'."
            )),
            None => Ok(None),
        }
    }

    fn set(&self) -> Option<String> {
        Some(if *self { "true" } else { "false" }.to_string())
    }
}

/// A "trivial" conversion between an XML attribute and a `i32` integer (`int` type in the SBML
/// specification).
///
/// As far as I know, the default algorithm for parsing/printing integers should be equivalent
/// to the representation expected by SBML.
///
/// ## Specification
///  - Section 3.1.3
impl XmlPropertyType for i32 {
    fn try_get(value: Option<&str>) -> Result<Option<Self>, String> {
        if let Some(value) = value {
            match value.parse::<i32>() {
                Ok(x) => Ok(Some(x)),
                Err(e) => Err(format!(
                    "Value '{value}' does not represent a valid signed integer ({}).",
                    e
                )),
            }
        } else {
            Ok(None)
        }
    }

    fn set(&self) -> Option<String> {
        Some(format!("{}", self))
    }
}

<<<<<<< HEAD
/// A "trivial" conversion between an XML attribute and a `u32` integer (non-negative `int` type
/// in the SBML specification).
///
/// As far as I know, the default algorithm for parsing/printing integers should be equivalent
/// to the representation expected by SBML.
///
/// ## Specification
///  - Section 3.1.3; although non-negative variant is not mentioned explicitly, it later
///    appears on some SBML structures.
impl XmlPropertyType for u32 {
    fn try_get(value: Option<&str>) -> Result<Option<Self>, String> {
        if let Some(value) = value {
            match value.parse::<u32>() {
                Ok(x) => Ok(Some(x)),
                Err(e) => Err(format!(
                    "Value `{value}` does not represent a valid non-negative integer ({}).",
                    e
                )),
            }
        } else {
            Ok(None)
        }
    }

    fn set(&self) -> Option<String> {
        Some(format!("{}", self))
    }
}

/// A "trivial" conversion between an XML attribute and a `f64` floating-point number (`double`
/// type in the SBML specification). Missing attribute value is interpreted as an error.
///
/// ## Specification
///  - Section 3.1.5
impl XmlPropertyType for f64 {
=======
impl XmlPropertyType for u32 {
>>>>>>> 0c30ad99
    fn try_get(value: Option<&str>) -> Result<Option<Self>, String> {
        if let Some(value) = value {
            match value.parse::<u32>() {
                Ok(x) => Ok(Some(x)),
                Err(e) => Err(format!(
                    "Value '{value}' does not represent a valid unsigned integer ({}).",
                    e
                )),
            }
        } else {
            Ok(None)
        }
    }

    fn set(&self) -> Option<String> {
        Some(format!("{}", self))
    }
}

/// A "trivial" conversion between an XML attribute and a `f64` floating-point number (`double`
/// type in the SBML specification). Missing attribute value is interpreted as an error.
///
/// ## Specification
///  - Section 3.1.5
impl XmlPropertyType for f64 {
    fn try_get(value: Option<&str>) -> Result<Option<Self>, String> {
        match value {
            Some(value) => match value.parse::<f64>() {
                Ok(x) => Ok(Some(x)),
                Err(e) => Err(format!(
                    "Value '{value}' does not represent a valid floating point number ({}).",
                    e
                )),
            },
            None => Err("Value missing".to_string()),
        }
    }

    fn set(&self) -> Option<String> {
        Some(format!("{}", self))
    }
}<|MERGE_RESOLUTION|>--- conflicted
+++ resolved
@@ -71,7 +71,26 @@
     }
 }
 
-<<<<<<< HEAD
+impl XmlPropertyType for u32 {
+    fn try_get(value: Option<&str>) -> Result<Option<Self>, String> {
+        if let Some(value) = value {
+            match value.parse::<u32>() {
+                Ok(x) => Ok(Some(x)),
+                Err(e) => Err(format!(
+                    "Value '{value}' does not represent a valid unsigned integer ({}).",
+                    e
+                )),
+            }
+        } else {
+            Ok(None)
+        }
+    }
+
+    fn set(&self) -> Option<String> {
+        Some(format!("{}", self))
+    }
+}
+
 /// A "trivial" conversion between an XML attribute and a `u32` integer (non-negative `int` type
 /// in the SBML specification).
 ///
@@ -88,34 +107,6 @@
                 Ok(x) => Ok(Some(x)),
                 Err(e) => Err(format!(
                     "Value `{value}` does not represent a valid non-negative integer ({}).",
-                    e
-                )),
-            }
-        } else {
-            Ok(None)
-        }
-    }
-
-    fn set(&self) -> Option<String> {
-        Some(format!("{}", self))
-    }
-}
-
-/// A "trivial" conversion between an XML attribute and a `f64` floating-point number (`double`
-/// type in the SBML specification). Missing attribute value is interpreted as an error.
-///
-/// ## Specification
-///  - Section 3.1.5
-impl XmlPropertyType for f64 {
-=======
-impl XmlPropertyType for u32 {
->>>>>>> 0c30ad99
-    fn try_get(value: Option<&str>) -> Result<Option<Self>, String> {
-        if let Some(value) = value {
-            match value.parse::<u32>() {
-                Ok(x) => Ok(Some(x)),
-                Err(e) => Err(format!(
-                    "Value '{value}' does not represent a valid unsigned integer ({}).",
                     e
                 )),
             }
