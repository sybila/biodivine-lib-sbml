use crate::xml::{XmlElement, XmlPropertyType, XmlWrapper};
use std::ops::{Deref, DerefMut};

/// Any [XmlProperty] object provides type-safe access to a single XML attribute
/// of an underlying tag.
///
/// Note that implementations of [XmlProperty] do not store the value of the attribute.
/// Instead, [XmlProperty] objects maintain a reference to the underlying [XmlElement] and
/// manipulate this element directly.
///
/// [XmlProperty] is also parametrized by a type `T` which is the underlying "type" of
/// the property. This type `T` must then implement [XmlPropertyType], which is used
/// to facilitate the conversion. However, note that this conversion process only detects
/// "local" data integrity errors (e.g. invalid integer). More "global" checks are handled
/// through a separate document-wide validation.
///
/// In practice, we use two derived "variants" inheriting from [XmlProperty]:
/// [RequiredXmlProperty] and [OptionalXmlProperty]. These provide the two common "default"
/// behaviours for treating missing values.
///
pub trait XmlProperty<T: XmlPropertyType>: Sized {
    /// Returns a reference to the underlying [XmlElement].
    fn element(&self) -> &XmlElement;

    /// Returns the name of the underlying XML attribute.
    fn name(&self) -> &str;

    /// Returns `true` if the underlying XML attribute has a known, set value.
    ///
    /// This refers directly to the value in the underlying XML document, not the value produced
    /// by the [XmlPropertyType] conversion. The conversion can still yield a default value even
    /// if the attribute is missing, or give an error if the value is invalid.
    fn is_set(&self) -> bool {
        let element = self.element();
        let name = self.name();
        // As opposed to `self.read_raw().is_some()`, this does not need to copy the attribute.
        let doc = element.read_doc();
        element.raw_element().attribute(doc.deref(), name).is_some()
    }

    /// Read the value of this [XmlProperty], or a `String` error if the underlying value
    /// is invalid. The function can return `None` if the attribute is missing, or if an
    /// equivalent to the `None` value is written in the document.
    ///
    ///  > See [XmlPropertyType] for constraints on the error format and general notes about
    ///  > value conversion.
    fn get_checked(&self) -> Result<Option<T>, String> {
        let element = self.element();
        let name = self.name();
        let doc = element.read_doc();
<<<<<<< HEAD
        let value = element.raw_element().attribute(doc.deref(), name);
        XmlPropertyType::try_read(value)
=======
        let value = element.element().attribute(doc.deref(), name);
        XmlPropertyType::try_get(value)
>>>>>>> 93225061
    }

    /// Read the "raw" underlying attribute value of this [XmlProperty], or `None` if the value
    /// is not set.
    fn get_raw(&self) -> Option<String> {
        let element = self.element();
        let name = self.name();
        let doc = element.read_doc();
        element
            .raw_element()
            .attribute(doc.deref(), name)
            .map(|it| it.to_string())
    }

    /// Remove the underlying XML attribute completely.
    ///
    /// # Document validity
    ///
    /// This function can make the underlying property *invalid* if a missing attribute
    /// does not map to any valid property value.
    fn clear(&self) {
        let element = self.element();
        let name = self.name();
        let mut doc = element.write_doc();
        element
            .raw_element()
            .mut_attributes(doc.deref_mut())
            .remove(name);
    }

    /// Write a raw [value] into this [XmlProperty].
    ///
    /// # Document validity
    ///
    /// Obviously, this function can be used to set the property to a completely invalid value.
    fn set_raw(&self, value: String) {
        let element = self.element();
        let name = self.name();
        let mut doc = element.write_doc();
        element
            .raw_element()
            .set_attribute(doc.deref_mut(), name, value);
    }
}

/// A variant of [XmlProperty] that covers a property that can be missing in a valid document.
pub trait OptionalXmlProperty<T: XmlPropertyType>: XmlProperty<T> {
    /// Read the value of an optional XML property.
    ///
    /// # Panics
    ///
    /// Panics if the [XmlProperty::read_checked] produces an error.
    fn get(&self) -> Option<T> {
        match self.get_checked() {
            Err(error) => panic!("Invalid value for attribute `{}`: {}", self.name(), error),
            Ok(value) => value,
        }
    }

    /// Write the value of an optional XML property.
    ///
    /// TODO: I'm not sure whether `Option<&T>` or `&Option<T>` is better here. The time will tell.
    fn set(&self, value: Option<&T>) {
        match value.and_then(|it| it.set()) {
            None => self.clear(),
            Some(value) => self.set_raw(value),
        }
    }
}

/// A variant of [XmlProperty] that covers a property that is required to have a value in
/// a valid document.
///
/// Note that this value can be a default value, in which case the property may not actually be
/// set in the document; it merely has a default value.
pub trait RequiredXmlProperty<T: XmlPropertyType>: XmlProperty<T> {
    /// Read the value of a required XML property.
    ///
    /// # Panics
    ///
    /// Panics if the [XmlProperty::read_checked] method produces an error or a `None` value.
    fn get(&self) -> T {
        match self.get_checked() {
            Err(error) => panic!("Invalid value for attribute `{}`: {}", self.name(), error),
            Ok(None) => {
                panic!("Missing value for attribute `{}`.", self.name())
            }
            Ok(Some(value)) => value,
        }
    }

    /// Write the value of a required XML property.
    ///
    /// Note that the method can actually erase the XML attribute if the written value represents
    /// the "default" value for this type, and it can be correctly represented by
    /// a missing attribute.
    fn set(&self, value: &T) {
        match value.set() {
            None => self.clear(),
            Some(value) => self.set_raw(value),
        };
    }
}<|MERGE_RESOLUTION|>--- conflicted
+++ resolved
@@ -48,13 +48,8 @@
         let element = self.element();
         let name = self.name();
         let doc = element.read_doc();
-<<<<<<< HEAD
         let value = element.raw_element().attribute(doc.deref(), name);
-        XmlPropertyType::try_read(value)
-=======
-        let value = element.element().attribute(doc.deref(), name);
         XmlPropertyType::try_get(value)
->>>>>>> 93225061
     }
 
     /// Read the "raw" underlying attribute value of this [XmlProperty], or `None` if the value
