use std::ops::Deref;
use std::str::FromStr;
use xml_doc::{Document, Element};

use crate::constants::element::{
    MATHML_ALLOWED_CHILDREN_BY_ATTR, MATHML_ALLOWED_DEFINITION_URLS, MATHML_ALLOWED_TYPES,
    MATHML_BINARY_OPERATORS, MATHML_NARY_OPERATORS, MATHML_UNARY_OPERATORS,
};
use crate::constants::namespaces::URL_MATHML;
use crate::core::validation::get_allowed_children;
use crate::core::{BaseUnit, FunctionDefinition, KineticLaw, Math, Model};
use crate::xml::{RequiredXmlProperty, XmlElement, XmlWrapper};
use crate::{SbmlIssue, SbmlIssueSeverity};

impl Math {
    /// ### Applies rules:
    ///  - **[10201](Math::apply_rule_10201)** - MathML content is permitted only within [Math] element.
    ///  - **[10202](Math::apply_rule_10202)** - Validates list of permitted elements within [Math] element.
    ///  - **[10203](Math::apply_rule_10203)** - Ensures *encoding* attribute correct placement.
    ///  - **[10204](Math::apply_rule_10204)** - Ensures *definitionURL* attribute correct placement.
    ///  - **[10205](Math::apply_rule_10205)** - Ensures *definitionURL* attribute correct value.
    ///  - **[10206](Math::apply_rule_10206)** - Ensures *type* attribute correct placement.
    ///  - **[10207](Math::apply_rule_10207)** - Ensures *type* attribute correct value.
    ///  - **[10208](Math::apply_rule_10208)** - Validates *lambda* element usage.
    ///  - **[10214](Math::apply_rule_10214)** - Validates first *ci* element usage outside of [FunctionDefinition].
    ///  - **[10215](Math::apply_rule_10215)** - Validates non-first *ci* element usage outside of [FunctionDefinition].
    ///  - **[10216](Math::apply_rule_10216)** - Validates [LocalParameter](crate::core::LocalParameter) *id* occurrence.
    ///  - **[10218](Math::apply_rule_10218)** - Validates number of arguments for operators.
    ///  - **[10219](Math::apply_rule_10219)** - Validates number of arguments for [FunctionDefinition].
    ///  - **[10220](Math::apply_rule_10220)** - Ensures *units* attribute correct placement.
    ///  - **[10221](Math::apply_rule_10220)** - Ensures *units* attribute correct value.
    ///  - **[10223](Math::apply_rule_10223)** - Validates *rateOf* *csymbol* element has single argument.
    ///  - **[10224](Math::apply_rule_10224)** - Validates the argument of *rateOf* *csymbol* element.
    ///  - **[10225](Math::apply_rule_10225)** - Validates the value of argument of *rateOf* *csymbol* element.
    ///
    /// ### Ignored rules as of SBML Level 3 Version 1 Core:
    /// - **10209** - "The arguments of the MathML logical operators and, not, or, and xor must evaluate to Boolean values."
    /// - **10210** - "The arguments to the following MathML constructs must evaluate to numeric values (more specifically, they
    /// must evaluate to MathML real, integer, rational, or "e-notation" numbers, or the time, delay, avogadro, csymbol elements): abs,
    /// arccosh, arccos, arccoth, arccot, arccsch, arccsc, arcsech, arcsec, arcsinh, arcsin, arctanh, arctan, ceiling, cosh, cos, coth,
    /// cot, csch, csc, divide, exp, factorial, floor, ln, log, minus, plus, power, root, sech, sec, sinh, sin, tanh, tan, and times."
    /// - **10211** - "The values of all arguments to MathML eq and neq operators must evaluate to the same type, either all
    /// Boolean or all numeric."
    /// - **10212** - "The types of the values within MathML piecewise operators should all be consistent; i.e., the set of expressions
    /// that make up the first arguments of the piece and otherwise operators within the same piecewise operator should all return
    /// values of the same type."
    /// - **10213** - "The second argument of a MathML piece operator must evaluate to a Boolean value."
    /// - **10217** - "The MathML formulas in the following elements must yield numeric values (that is, MathML real, integer
    /// or "e-notation" numbers, or the time, delay, avogadro, or rateOf csymbol): math in KineticLaw, math in InitialAssignment, math in
    /// AssignmentRule, math in RateRule, math in AlgebraicRule, math in Event Delay, and math in EventAssignment."
    pub(crate) fn validate(&self, issues: &mut Vec<SbmlIssue>) {
        self.apply_rule_10201(issues);
        self.apply_rule_10202(issues);
        self.apply_rule_10203(issues);
        self.apply_rule_10204(issues);
        self.apply_rule_10205(issues);
        self.apply_rule_10206(issues);
        self.apply_rule_10207(issues);
        self.apply_rule_10208(issues);
        self.apply_rule_10214(issues);
        self.apply_rule_10215(issues);
        self.apply_rule_10216(issues);
        self.apply_rule_10218(issues);
        self.apply_rule_10219(issues);
        self.apply_rule_10220(issues);
        self.apply_rule_10221(issues);
        self.apply_rule_10223(issues);
        self.apply_rule_10224(issues);
        self.apply_rule_10225(issues);
    }

    /// ### Rule 10201
    /// is *partially* satisfied by the implementation of the rule
    /// [10102](crate::core::validation::apply_rule_10102) as we check each
    /// element present for its allowed children (except [Math] element that is
    /// the subject of this validation procedure) and thus **MathML** content
    /// can be present only within a [Math] element. However, additional check for
    /// explicit or implicit valid namespace of a [Math] element must be performed.
    fn apply_rule_10201(&self, issues: &mut Vec<SbmlIssue>) {
        if self.namespace_url() != URL_MATHML {
            let message = format!(
                "Wrong namespace usage in a `math` element. Found `{}`, but `{}` should be used.",
                self.namespace_url(),
                URL_MATHML
            );
            issues.push(SbmlIssue::new_error("10201", self, message));
        }
    }

    // TODO: Complete implementation when adding extensions/packages is solved
    /// ### Rule 10202
    /// Validates that only allowed subset of **MathML** child elements are present within [Math]
    /// element. An SBML package may allow new MathML elements to be added to this list, and if so,
    /// the package must define **required="true"** on the SBML container element
    /// [**sbml**](crate::Sbml).
    pub(crate) fn apply_rule_10202(&self, issues: &mut Vec<SbmlIssue>) {
        let doc = self.read_doc();
        let allowed_children = get_allowed_children(self.xml_element());

        for child in self.recursive_child_elements() {
            let child_tag_name = child.name(doc.deref());

            if !allowed_children.contains(&child_tag_name) {
                let message = format!(
                    "Unknown child <{0}> of element <{1}>.",
                    child_tag_name, "math"
                );
                issues.push(SbmlIssue::new_error("10202", self, message));
            }
        }
    }

    // TODO: Complete implementation when adding extensions/packages is solved
    /// ### Rule 10203
    /// In the SBML subset of MathML 2.0, the MathML attribute **encoding** is only permitted on
    /// **csymbol**, **annotation** and **annotation-xml**. No other MathML elements may have
    /// an **encoding** attribute. An SBML package may allow the encoding attribute on other
    /// elements, and if so, the package must define **required="true"** on the SBML container
    /// element [**sbml**](crate::Sbml).
    pub(crate) fn apply_rule_10203(&self, issues: &mut Vec<SbmlIssue>) {
        let doc = self.read_doc();
        let allowed = MATHML_ALLOWED_CHILDREN_BY_ATTR["encoding"];
        let relevant_children = self.recursive_child_elements_filtered(|it| {
            it.attribute(doc.deref(), "encoding").is_some()
        });

        for child in relevant_children {
            let name = child.name(doc.deref());

            if !allowed.contains(&name) {
                let message = format!(
                    "Attribute [encoding] found on element <{0}>, which is forbidden. \
                        Attribute [encoding] is only permitted on <csymbol>, <annotation> and <annotation-xml>.",
                    name
                );
                issues.push(SbmlIssue::new_error("10203", self, message));
            }
        }
    }

    // TODO: Complete implementation when adding extensions/packages is solved
    /// ### Rule 10204
    /// In the SBML subset of MathML 2.0, the MathML attribute **definitionURL** is only permitted
    /// on **ci**, **csymbol** and **semantics**. No other MathML elements may have a
    /// **definitionURL** attribute. An SBML package may allow the definitionURL attribute on other
    /// elements, and if so, the package must define **required="true"** on the SBML container
    /// element [**sbml**](crate::Sbml).
    pub(crate) fn apply_rule_10204(&self, issues: &mut Vec<SbmlIssue>) {
        let doc = self.read_doc();
        let allowed = MATHML_ALLOWED_CHILDREN_BY_ATTR["definitionURL"];
        let relevant_children = self.recursive_child_elements_filtered(|it| {
            it.attribute(doc.deref(), "definitionURL").is_some()
        });

        for child in relevant_children {
            let name = child.name(doc.deref());

            if !allowed.contains(&name) {
                let message = format!(
                    "Attribute [definitionURL] found on element <{0}>, which is forbidden. \
                        Attribute [definitionURL] is only permitted on <ci>, <csymbol> and <semantics>.",
                    name
                );

                issues.push(SbmlIssue::new_error("10204", self, message));
            }
        }
    }

    // TODO: Complete implementation when adding extensions/packages is solved
    /// ### Rule 10205
    /// In SBML Level 3, the only values permitted for the attribute **definitionURL** on a
    /// **csymbol** are "**http://www.sbml.org/sbml/symbols/time**",
    /// "**http://www.sbml.org/sbml/symbols/delay**",
    /// "**http://www.sbml.org/sbml/symbols/avogadro**", and
    /// "**http://www.sbml.org/sbml/symbols/rateOf**". An SBML package may allow new values for the
    /// definitionURL attribute of a csymbol, and if so, the package must define **required="true"**
    /// on the SBML container element [**sbml**](crate::Sbml).
    pub(crate) fn apply_rule_10205(&self, issues: &mut Vec<SbmlIssue>) {
        let doc = self.read_doc();
        let children_of_interest = self.recursive_child_elements_filtered(|child| {
            child.attribute(doc.deref(), "definitionURL").is_some()
                && child.name(doc.deref()) == "csymbol"
        });

        for child in children_of_interest {
            let value = child.attribute(doc.deref(), "definitionURL").unwrap();
            if !MATHML_ALLOWED_DEFINITION_URLS.contains(&value) {
                let message = format!(
                    "Invalid definitionURL value found '{}'. Permitted values are: {:?}",
                    value, MATHML_ALLOWED_DEFINITION_URLS
                );
                issues.push(SbmlIssue::new_error("10205", self, message));
            }
        }
    }

    // TODO: Complete implementation when adding extensions/packages is solved
    /// ### Rule 10206
    /// In the SBML subset of MathML 2.0, the MathML attribute **type** is only permitted on the
    /// **cn**
    /// construct. **No** other MathML elements may have a type attribute. An SBML package may allow
    /// the type attribute on other elements, and if so, the package must define **required="true"**
    /// on the SBML container element [**sbml**](crate::Sbml).
    pub(crate) fn apply_rule_10206(&self, issues: &mut Vec<SbmlIssue>) {
        let doc = self.read_doc();
        let children_of_interest = self.recursive_child_elements_filtered(|child| {
            child.attribute(doc.deref(), "type").is_some()
        });

        for child in children_of_interest {
            let name = child.name(doc.deref());

            if !MATHML_ALLOWED_CHILDREN_BY_ATTR["type"].contains(&name) {
                let message = format!(
                    "Attribute [type] found on element <{0}>, which is forbidden. \
                        Attribute [type] is only permitted on <cn>.",
                    name
                );
                issues.push(SbmlIssue::new_error("10204", self, message));
            }
        }
    }

    // TODO: Complete implementation when adding extensions/packages is solved
    /// ### Rule 10207
    /// The only permitted values for the attribute **type** on MathML cn elements are
    /// "**e-notation**", "**real**", "**integer**", and "**rational**". An SBML package may
    /// allow new values for the type attribute, and if so, the package must define
    /// **required="true"** on the SBML container element [**sbml**](crate::Sbml).
    pub(crate) fn apply_rule_10207(&self, issues: &mut Vec<SbmlIssue>) {
        let doc = self.read_doc();
        let children_of_interest = self.recursive_child_elements_filtered(|child| {
            child.attribute(doc.deref(), "type").is_some()
        });

        for child in children_of_interest {
            let value = child.attribute(doc.deref(), "type").unwrap();

            if !MATHML_ALLOWED_TYPES.contains(&value) {
                let message = format!(
                    "Invalid type value found '{0}'. Permitted values are: \
                    'e-notation', 'real', 'integer' and 'rational'",
                    value
                );
                issues.push(SbmlIssue::new_error("10206", self, message));
            }
        }
    }

    // TODO: Complete implementation when adding extensions/packages is solved
    /// ### Rule 10208
    /// MathML **lambda** elements are only permitted as either the first element inside the
    /// [**Math**] element of a [**FunctionDefinition**](FunctionDefinition) object,
    /// or as the first element of a **semantics** element immediately inside the [**Math**] element
    /// of a [**FunctionDefinition**](FunctionDefinition) object. MathML **lambda**
    /// elements may not be used elsewhere in an SBML model. An SBML package may allow **lambda**
    /// elements on other elements, and if so, the package must define **required="true"** on the
    /// SBML container element [**sbml**](crate::Sbml).
    pub(crate) fn apply_rule_10208(&self, issues: &mut Vec<SbmlIssue>) {
        let doc = self.read_doc();
        let children_of_interest =
            self.recursive_child_elements_filtered(|child| child.name(doc.deref()) == "lambda");

        for child in children_of_interest {
            let parent = child.parent(doc.deref()).unwrap();
            let parent_name = parent.name(doc.deref());

            if parent_name == "math" {
                let grandparent = parent.parent(doc.deref()).unwrap();
                Self::validate_lambda_placement(doc.deref(), child, parent, grandparent, issues);
            } else if parent_name == "semantics" {
                let grandparent = parent.parent(doc.deref()).unwrap();
                let top_parent = grandparent.parent(doc.deref()).unwrap();
                Self::validate_lambda_placement(doc.deref(), child, parent, top_parent, issues);
            } else {
                let message = format!(
                    "Invalid immediate parent of <lambda>. Only <math> and <semantics> are \
                        valid immediate parents. Actual parent: <{0}>",
                    parent_name
                );
                issues.push(SbmlIssue::new_error("10208", self, message));
            }
        }
    }

    /// Checks if:
    ///  1. top-level parent of **lambda** is a [**FunctionDefinition**](FunctionDefinition).
    ///  2. **lambda** is the first child of its immediate parent
    fn validate_lambda_placement(
        doc: &Document,
        child: Element,
        parent: Element,
        toplevel_parent: Element,
        issues: &mut Vec<SbmlIssue>,
    ) {
        if toplevel_parent.name(doc) != "functionDefinition" {
            // the (great)grandparent of <lambda> must be <functionDefinition>
            issues.push(SbmlIssue {
                element: child,
                message: format!(
                    "A <lambda> found in invalid scope of <{0}>. \
                The <lambda> can be located only within <functionDefinition> (in <math>).",
                    toplevel_parent.name(doc)
                ),
                rule: "10208".to_string(),
                severity: SbmlIssueSeverity::Error,
            });
        } else if *parent.child_elements(doc).first().unwrap() != child {
            // the <lambda> must be the first child inside <math> (or <semantics>)
            issues.push(SbmlIssue {
                element: child,
                message: "The <lambda> must be the first element within <math>.".to_string(),
                rule: "10208".to_string(),
                severity: SbmlIssueSeverity::Error,
            })
        }
    }

    /// ### Rule 10214
    /// Outside a [FunctionDefinition] object, if a MathML
    /// **ci** element is the first element within a MathML apply element, then the **ci** element's
    /// value can only be chosen from the set of identifiers of
<<<<<<< HEAD
    /// [FunctionDefinition] objects defined in the enclosing
    /// SBML [Model] object.
    fn apply_rule_10214(&self, issues: &mut Vec<SbmlIssue>) {
=======
    /// [**FunctionDefinition**](FunctionDefinition) objects defined in the enclosing
    /// SBML [Model](crate::core::model) object.
    pub(crate) fn apply_rule_10214(&self, issues: &mut Vec<SbmlIssue>) {
>>>>>>> 5a36e0a3
        let doc = self.read_doc();
        let parent_name = self
            .raw_element()
            .parent(doc.deref())
            .unwrap()
            .name(doc.deref());

        if parent_name != "functionDefinition" {
            let children_of_interest = self.recursive_child_elements_filtered(|child| {
                let is_apply = child.name(doc.deref()) == "apply";
                let ci_first = child
                    .child_elements(doc.deref())
                    .first()
                    .map(|it| it.name(doc.deref()) == "ci")
                    .unwrap_or(false);
                is_apply && ci_first
            });

            let identifiers = Model::for_child_element(self.document(), self.xml_element())
                .unwrap()
                .function_definition_identifiers();

            for child in children_of_interest {
                // This unwrap must succeed because we enforced that ci is the first child.
                let value = child
                    .child_elements(doc.deref())
                    .first()
                    .unwrap()
                    .text_content(doc.deref());

                if !identifiers.contains(&value) {
                    let message = format!(
                        "Function '{0}' not defined. \
                            Function referred by <ci> must be defined in <functionDefinition> object \
                            with relevant identifier (id).",
                        value
                    );
                    issues.push(SbmlIssue::new_error("10214", self, message));
                }
            }
        }
    }

    // TODO: create an issue "the identifiers of [LocalParameter](crate::core::reaction::LocalParameter) objects that are [Reaction](crate::core::reaction::Reaction) in which the [FunctionDefinition] appears (if it appears inside the [Math] object of a [KineticLaw])"
    // TODO: add comment about "any identifiers (in the SId namespace of the model) belonging to an object class defined by an SBML Level 3 package as having mathematical meaning." to existing issue about adding extensions/packages
    /// ### Rule 10215
    /// Outside a [FunctionDefinition] object, if a MathML **ci** element is not the first element within
    /// a MathML **apply**, then the **ci** element's value may only be chosen from the following set of
    /// identifiers: the identifiers of [Species], [Compartment], [Parameter], [SpeciesReference]
    /// and [Reaction] objects defined in the enclosing [Model] object; the identifiers of
    /// [LocalParameter] objects that are children of the [Reaction] in which the
    /// [FunctionDefinition] appears (if it appears inside the [Math] object of a [KineticLaw]);
    /// and any identifiers (in the SId namespace of the model) belonging to an
    /// object class defined by an SBML Level 3 package as having mathematical meaning.
    pub(crate) fn apply_rule_10215(&self, issues: &mut Vec<SbmlIssue>) {
        let is_out_of_function_definition =
            FunctionDefinition::for_child_element(self.document(), self.xml_element()).is_none();

<<<<<<< HEAD
        if !is_out_of_function_definition {
            return;
        }

        let doc = self.read_doc();
        let model = Model::for_child_element(self.document(), self.xml_element()).unwrap();
        let identifiers = [
            model.species_identifiers(),
            model.compartment_identifiers(),
            model.parameter_identifiers(),
            model.species_reference_identifiers(),
            model.reaction_identifiers(),
            model.local_parameter_identifiers(),
        ]
        .concat();

        let apply_elements =
            self.recursive_child_elements_filtered(|child| child.name(doc.deref()) == "apply");

        for apply in apply_elements {
            let ci_elements = apply
                .child_elements(doc.deref())
                .into_iter()
                .skip(1)
                .filter(|child| child.name(doc.deref()) == "ci")
                .collect::<Vec<_>>();

            for ci in ci_elements {
                let value = ci.text_content(doc.deref());

                if !identifiers.contains(&value) {
                    let ci = XmlElement::new_raw(self.document(), ci);
                    let message = format!(
                        "Invalid identifier value '{0}' in <ci>. Identifier not found.",
                        value
                    );
                    issues.push(SbmlIssue::new_error("10215", &ci, message));
=======
        if is_out_of_function_definition {
            let doc = self.read_doc();
            let model = Model::for_child_element(self.document(), self.xml_element()).unwrap();
            let identifiers = [
                model.species_reference_identifiers(),
                model.compartment_identifiers(),
                model.parameter_identifiers(),
                model.species_identifiers(),
                model.species_reference_identifiers(),
                model.reaction_identifiers(),
                model.local_parameter_identifiers(), // TODO: include only localParameters whose kineticLaw::math element contains some functionDefinition id
            ]
            .concat();
            let apply_elements = self
                .raw_element()
                .child_elements_recursive(doc.deref())
                .iter()
                .filter(|child| child.name(doc.deref()) == "apply")
                .copied()
                .collect::<Vec<Element>>();

            for apply in apply_elements {
                let ci_elements = apply
                    .child_elements(doc.deref())
                    .iter()
                    .filter(|child| child.name(doc.deref()) == "ci")
                    .skip(1)
                    .copied()
                    .collect::<Vec<Element>>();

                for ci in ci_elements {
                    let value = ci.text_content(doc.deref());

                    if !identifiers.contains(&value) {
                        issues.push(SbmlIssue {
                            element: ci,
                            message: format!(
                                "Invalid identifier value '{0}' in <ci>. Identifier not found.",
                                value
                            ),
                            rule: "10215".to_string(),
                            severity: SbmlIssueSeverity::Error,
                        })
                    }
>>>>>>> 5a36e0a3
                }
            }
        }
    }

    /// ### Rule 10216
    /// The id attribute value of a [LocalParameter] object defined within a [KineticLaw] object may only be
    /// used, in core, in MathML ci elements within the math element of that same [KineticLaw]; in other
    /// words, the identifier of the [LocalParameter] object is not visible to other parts of the model outside
    /// of that [Reaction] instance. In package constructs, the **id** attribute value of a [LocalParameter] object
    /// may only be used in MathML ci elements or as the target of an SIdRef attribute if that package
    /// construct is a child of the parent [Reaction].
    pub(crate) fn apply_rule_10216(&self, issues: &mut Vec<SbmlIssue>) {
        let doc = self.read_doc();
        let model = Model::for_child_element(self.document(), self.xml_element()).unwrap();
        let all_local_param_ids = model.local_parameter_identifiers();
        let scoped_local_param_ids =
            match KineticLaw::for_child_element(self.document(), self.xml_element()) {
                Some(k) => k.local_parameter_identifiers(),
                None => Vec::new(),
            };
        let b_variables = self
            .recursive_child_elements()
            .into_iter()
            .filter(|child| child.name(doc.deref()) == "bvar")
            .filter_map(|bvar| {
                bvar.child_elements(doc.deref())
                    .first()
                    .map(|it| it.text_content(doc.deref()))
            })
            .collect::<Vec<String>>();

        let ci_elements =
            self.recursive_child_elements_filtered(|child| child.name(doc.deref()) == "ci");

        for ci in ci_elements {
            let value = ci.text_content(doc.deref());
            if !b_variables.contains(&value)
                && all_local_param_ids.contains(&value)
                && !scoped_local_param_ids.contains(&value)
            {
<<<<<<< HEAD
                let ci = XmlElement::new_raw(self.document(), ci);
                let message = format!(
                    "A <localParameter> identifier '{0}' found out of scope of its <KineticLaw>",
                    value
                );
                issues.push(SbmlIssue::new_error("10216", &ci, message));
=======
                issues.push(SbmlIssue {
                    element: ci,
                    message: format!("A <localParameter> identifier '{0}' found out of scope of its <KineticLaw>",
                                     value),
                    rule: "10216".to_string(),
                    severity: SbmlIssueSeverity::Error,
                });
>>>>>>> 5a36e0a3
            }
        }
    }

    /// ### Rule 10218
    /// A MathML operator must be supplied the number of arguments appropriate for that operator.
    pub(crate) fn apply_rule_10218(&self, issues: &mut Vec<SbmlIssue>) {
        let doc = self.read_doc();
        let apply_elements =
            self.recursive_child_elements_filtered(|child| child.name(doc.deref()) == "apply");

        for apply in apply_elements {
            let apply = XmlElement::new_raw(self.document(), apply);
            let children = apply.child_elements();
            let child_count = children.len();
<<<<<<< HEAD
            if child_count == 0 {
                let message = "No operator specified in <apply>.".to_string();
                issues.push(SbmlIssue::new_error("10218", &apply, message));
                continue;
            }
            let arg_count = child_count - 1;
            let operator = children[0].name(doc.deref());

            if MATHML_UNARY_OPERATORS.contains(&operator) {
                // <minus> is allowed to have 1 OR 2 arguments
                if operator == "minus" && arg_count != 1 && arg_count != 2 {
                    let message = format!(
                        "Invalid number ({arg_count}) of arguments for operator <minus>. \
                                The operator <minus> can take either 1 or 2 arguments."
                    );
                    issues.push(SbmlIssue::new_error("10218", &apply, message));
                } else if operator != "minus" && arg_count != 1 {
                    let message = format!(
                        "Invalid number ({arg_count}) of arguments for unary operator <{operator}>"
                    );
                    issues.push(SbmlIssue::new_error("10218", &apply, message));
=======

            // iterate through children of an <apply> element
            for child in children {
                let name = child.name(doc.deref());

                if MATHML_UNARY_OPERATORS.contains(&name) {
                    // <minus> is allowed to have 1 OR 2 arguments
                    if name == "minus" && child_count - 1 != 1 && child_count - 1 != 2 {
                        issues.push(SbmlIssue {
                            element: child,
                            message: format!(
                                "Invalid number ({0}) of arguments for operator <minus>. \
                                The operator <minus> can take either 1 or 2 arguments.",
                                child_count - 1
                            ),
                            rule: "10218".to_string(),
                            severity: SbmlIssueSeverity::Error,
                        })
                    } else if child_count - 1 != 1 && name != "minus" {
                        issues.push(SbmlIssue {
                            element: child,
                            message: format!(
                                "Invalid number ({0}) of arguments for unary operator <{1}>",
                                child_count - 1,
                                name
                            ),
                            rule: "10218".to_string(),
                            severity: SbmlIssueSeverity::Error,
                        });
                    }
                } else if MATHML_BINARY_OPERATORS.contains(&name) {
                    // root is allowed to have 1 OR 2 arguments
                    if name == "root" && child_count - 1 != 1 && child_count - 1 != 2 {
                        issues.push(SbmlIssue {
                            element: child,
                            message: format!(
                                "Invalid number ({0}) of arguments for operator <root>. \
                                The operator <root> can take either 1 or 2 arguments.",
                                child_count - 1
                            ),
                            rule: "10218".to_string(),
                            severity: SbmlIssueSeverity::Error,
                        })
                    } else if child_count - 1 != 2 && name != "root" {
                        issues.push(SbmlIssue {
                            element: child,
                            message: format!(
                                "Invalid number ({0}) of arguments for binary operator <{1}>.",
                                child_count - 1,
                                name
                            ),
                            rule: "10218".to_string(),
                            severity: SbmlIssueSeverity::Error,
                        });
                    }
                } else if MATHML_NARY_OPERATORS.contains(&name) && child_count - 1 == 0 {
                    issues.push(SbmlIssue {
                        element: child,
                        message: format!("An N-ary operator <{0}> with 0 arguments found. Use of N-ary operators without any arguments is discouraged.", name),
                        rule: "10218".to_string(),
                        severity: SbmlIssueSeverity::Warning,
                    });
>>>>>>> 5a36e0a3
                }
            } else if MATHML_BINARY_OPERATORS.contains(&operator) {
                // root is allowed to have 1 OR 2 arguments
                if operator == "root" && arg_count != 1 && arg_count != 2 {
                    let message = format!(
                        "Invalid number ({arg_count}) of arguments for operator <root>. \
                                The operator <root> can take either 1 or 2 arguments."
                    );
                    issues.push(SbmlIssue::new_error("10218", &apply, message));
                } else if operator != "root" && arg_count != 2 {
                    let message = format!("Invalid number ({arg_count}) of arguments for binary operator <{operator}>.");
                    issues.push(SbmlIssue::new_error("10218", &apply, message));
                }
            } else if MATHML_NARY_OPERATORS.contains(&operator) && arg_count == 0 {
                // TODO:
                //  This is not correct? N-ary operators with zero arguments are only
                //  discouraged if the meaning of the operator is not well defined.
                let message = format!("An N-ary operator <{operator}> with 0 arguments found. Use of N-ary operators without any arguments is discouraged.");
                issues.push(SbmlIssue {
                    element: apply.raw_element(),
                    message,
                    rule: "10218".to_string(),
                    severity: SbmlIssueSeverity::Warning,
                });
            }
        }
    }

    /// ### Rule 10219
    /// The number of arguments used in a call to a function defined by a [FunctionDefinition] object must
    /// equal the number of arguments accepted by that function, if defined. In other words, it must equal
    /// the number of MathML **bvar** elements inside the **lambda** element of the function definition, if
    /// present.
    pub(crate) fn apply_rule_10219(&self, issues: &mut Vec<SbmlIssue>) {
        let doc = self.read_doc();
        let model = Model::for_child_element(self.document(), self.xml_element()).unwrap();

        let apply_elements =
            self.recursive_child_elements_filtered(|child| child.name(doc.deref()) == "apply");

        for apply in apply_elements {
            let children = apply.child_elements(doc.deref());
<<<<<<< HEAD
            let Some(function_call) = children.first() else {
                continue;
            };

            if function_call.name(doc.deref()) != "ci" {
                continue;
            }

            let arg_count = children.len() - 1;
            let func_identifiers = model.function_definition_identifiers();
            let id = function_call.text_content(doc.deref());

            if func_identifiers.contains(&id) {
                let expected_args = model
                    .function_definition_arguments(id.as_str())
                    .unwrap_or(0);

                if arg_count != expected_args {
                    let message = format!(
                        "Invalid number of arguments ({arg_count}) provided for function '{id}'. \
                                The function '{id}' takes {expected_args} arguments."
                    );
                    let function_call = XmlElement::new_raw(self.document(), *function_call);
                    issues.push(SbmlIssue::new_error("10219", &function_call, message));
=======
            let child_count = children.len() as i32;
            let function_call = children.first();

            if function_call.is_some() && function_call.unwrap().name(doc.deref()) == "ci" {
                let function_call = function_call.unwrap();
                let func_identifiers = model.function_definition_identifiers();
                let id = function_call.text_content(doc.deref());

                if func_identifiers.contains(&id) {
                    let Some(expected_args) = model.function_definition_arguments(id.as_str())
                    else {
                        continue;
                    };

                    if child_count - 1 != expected_args as i32 {
                        issues.push(SbmlIssue {
                            element: *function_call,
                            message: format!(
                                "Invalid number of arguments ({0}) provided for function '{1}'. \
                                The function '{2}' takes {3} arguments.",
                                child_count - 1,
                                id,
                                id,
                                expected_args
                            ),
                            rule: "10219".to_string(),
                            severity: SbmlIssueSeverity::Error,
                        });
                    }
>>>>>>> 5a36e0a3
                }
            }
        }
    }

    // TODO: Complete implementation when adding extensions/packages is solved
    /// ### Rule 10220
    /// The SBML attribute **units** may only be added to MathML **cn** elements; no other MathML elements
    /// are permitted to have the **units** attribute. An SBML package may allow the **units** attribute
    /// on other elements, and if so, the package must define **required="true"** on the SBML container
    /// element [**sbml**](crate::Sbml).
    pub(crate) fn apply_rule_10220(&self, issues: &mut Vec<SbmlIssue>) {
        let doc = self.read_doc();
        let children_of_interest: Vec<Element> = self.recursive_child_elements_filtered(|child| {
            child.attribute(doc.deref(), "units").is_some()
        });

        for child in children_of_interest {
            let name = child.name(doc.deref());

            if !MATHML_ALLOWED_CHILDREN_BY_ATTR["units"].contains(&name) {
                let message = format!(
                    "Attribute [units] found on element <{name}>, which is forbidden. \
                        Attribute [units] is only permitted on <cn>."
                );
                let child = XmlElement::new_raw(self.document(), child);
                issues.push(SbmlIssue::new_error("10220", &child, message));
            }
        }
    }

    /// ### Rule 10221
    /// The value of the SBML attribute units on a MathML cn element must be chosen from either the
    /// set of identifiers of UnitDefinition objects in the model, or the set of base units defined by SBML.
    pub(crate) fn apply_rule_10221(&self, issues: &mut Vec<SbmlIssue>) {
        let doc = self.read_doc();
        let unit_identifiers = Model::for_child_element(self.document(), self.xml_element())
            .unwrap()
            .unit_definition_identifiers();
        let cn_elements = self.recursive_child_elements_filtered(|child| {
            child.name(doc.deref()) == "cn" && child.attribute(doc.deref(), "units").is_some()
        });

        for cn in cn_elements {
            let value = cn.attribute(doc.deref(), "units").unwrap();

            if !unit_identifiers.contains(&value.to_string()) && BaseUnit::from_str(value).is_err()
            {
<<<<<<< HEAD
                let message = format!(
                    "Invalid unit identifier '{value}' found. \
                        Only identifiers of <unitDefinition> objects and base units can be used in <cn>."
                );
                let cn = XmlElement::new_raw(self.document(), cn);
                issues.push(SbmlIssue::new_error("10221", &cn, message));
=======
                issues.push(SbmlIssue {
                    element: cn,
                    message: format!(
                        "Invalid unit identifier '{0}' found. \
                        Only identifiers of <unitDefinition> objects and base units can be used in <cn>.",
                        value
                    ),
                    rule: "10221".to_string(),
                    severity: SbmlIssueSeverity::Error,
                })
>>>>>>> 5a36e0a3
            }
        }
    }

    /// ### Rule 10223
    /// The single argument for the *rateOf* **csymbol** function must be a **ci** element.
    pub(crate) fn apply_rule_10223(&self, issues: &mut Vec<SbmlIssue>) {
        let doc = self.read_doc();
        let children_of_interest = self.recursive_child_elements_filtered(|child| {
            child.name(doc.deref()) == "apply" && {
                if let Some(first_child) = child.child_elements(doc.deref()).first() {
                    first_child
                        .attribute(doc.deref(), "definitionURL")
                        .is_some_and(|url| url == "http://www.sbml.org/sbml/symbols/rateOf")
                } else {
                    false
                }
            }
        });

        for child in children_of_interest {
            let apply_children = child.child_elements(doc.deref());

            if apply_children.len() != 2 {
                let message = format!(
                    "Invalid number ({0}) of arguments provided for rateOf <csymbol>. \
                         The call of rateOf <csymbol> must have precisely one argument.",
                    apply_children.len() - 1
                );
                let child = XmlElement::new_raw(self.document(), child);
                issues.push(SbmlIssue::new_error("10223", &child, message));
            } else {
                // This unwrap is ok because we only selected elements with at least one child.
                let argument_name = apply_children.last().unwrap().name(doc.deref());

                if argument_name != "ci" {
                    let message = format!(
                        "Invalid argument <{0}> provided for <csymbol>.\
                             The rateOf <csymbol> must have <ci> as its only argument.",
                        argument_name
                    );
                    let child = XmlElement::new_raw(self.document(), child);
                    issues.push(SbmlIssue::new_error("10223", &child, message));
                }
            }
        }
    }

    /// ### Rule 10224
    /// The target of a *rateOf* **csymbol** function must not appear as the *variable* of an
    /// [AssignmentRule](crate::core::rule::AssignmentRule), nor may its value be determined by an
    /// [AlgebraicRule](crate::core::rule::AlgebraicRule).
    pub(crate) fn apply_rule_10224(&self, issues: &mut Vec<SbmlIssue>) {
        let doc = self.read_doc();
        let model = Model::for_child_element(self.document(), self.xml_element()).unwrap();
        let ci_elements = self.recursive_child_elements_filtered(|child| {
            child.name(doc.deref()) == "apply" && {
                let children = child.child_elements(doc.deref());
                if children.len() < 2 {
                    false
                } else {
                    let fst = children[0];
                    let snd = children[1];
                    let is_rate_of = fst
                        .attribute(doc.deref(), "definitionURL")
                        .is_some_and(|url| url == "http://www.sbml.org/sbml/symbols/rateOf");
                    let is_ci = snd.name(doc.deref()) == "ci";
                    is_ci && is_rate_of
                }
            }
        });
        let assignment_rule_variables = model.assignment_rule_variables();
        let algebraic_rule_determinants = model.algebraic_rule_ci_values();

        for ci in ci_elements {
            let value = ci.text_content(doc.deref());

            if assignment_rule_variables.contains(&value) {
<<<<<<< HEAD
                let message = format!("The value of target ('{value}') of rateOf <csymbol> found as a variable of <assignmentRule>.");
                let ci = XmlElement::new_raw(self.document(), ci);
                issues.push(SbmlIssue::new_error("10224", &ci, message));
=======
                issues.push(SbmlIssue {
                    element: ci,
                    message:
                    format!("The value of target ('{0}') of rateOf <csymbol> found as a variable of <assignmentRule>.",
                            value),
                    rule: "10224".to_string(),
                    severity: SbmlIssueSeverity::Error,
                })
>>>>>>> 5a36e0a3
                // TODO: what does "determined by algebraicRule" mean and how to check it?
                // TODO: same as 10225
            } else if algebraic_rule_determinants.contains(&value) {
<<<<<<< HEAD
                let message = format!("The value of target ('{value}') of rateOf <csymbol> determined by an <algebraicRule>.");
                let ci = XmlElement::new_raw(self.document(), ci);
                issues.push(SbmlIssue::new_error("10224", &ci, message));
=======
                issues.push(SbmlIssue {
                    element: ci,
                    message:
                    format!("The value of target ('{0}') of rateOf <csymbol> determined by an <algebraicRule>.",
                            value),
                    rule: "10224".to_string(),
                    severity: SbmlIssueSeverity::Error,
                })
>>>>>>> 5a36e0a3
            }
        }
    }

    /// ### Rule 10225
    /// If the target of a *rateOf* **csymbol** function is a [Species](crate::core::species::Species) with a
    /// *hasOnlySubstanceUnits* value of *"false"*, the **compartment** of that [Species](crate::core::species::Species)
    /// must not appear as the *variable* of an [AssignmentRule](crate::core::rule::AssignmentRule),
    /// nor may its *size* be determined by an [AlgebraicRule](crate::core::rule::AlgebraicRule).
    pub(crate) fn apply_rule_10225(&self, issues: &mut Vec<SbmlIssue>) {
        let doc = self.read_doc();
        let model = Model::for_child_element(self.document(), self.xml_element()).unwrap();
        let assignment_rule_variables = model.assignment_rule_variables();
        let algebraic_ci_values = model.algebraic_rule_ci_values();
<<<<<<< HEAD
        let ci_elements = self.recursive_child_elements_filtered(|child| {
            child.name(doc.deref()) == "apply" && {
                let children = child.child_elements(doc.deref());
                if children.len() < 2 {
                    false
                } else {
                    let fst = children[0];
                    let snd = children[1];
                    let is_rate_of = fst
                        .attribute(doc.deref(), "definitionURL")
                        .is_some_and(|url| url == "http://www.sbml.org/sbml/symbols/rateOf");
                    let is_ci = snd.name(doc.deref()) == "ci";
                    is_ci && is_rate_of
                }
            }
        });
=======
        let ci_elements = self
            .raw_element()
            .child_elements_recursive(doc.deref())
            .into_iter()
            .filter(|child| {
                child.name(doc.deref()) == "apply"
                    && child.child_elements(doc.deref()).len() > 1
                    && child
                        .child_elements(doc.deref())
                        .first()
                        .unwrap()
                        .attribute(doc.deref(), "definitionURL")
                        .is_some_and(|url| url == "http://www.sbml.org/sbml/symbols/rateOf")
                    && child
                        .child_elements(doc.deref())
                        .get(1)
                        .unwrap()
                        .name(doc.deref())
                        == "ci"
            })
            .collect::<Vec<Element>>();
>>>>>>> 5a36e0a3

        for ci in ci_elements {
            let value = ci.text_content(doc.deref());

<<<<<<< HEAD
            let Some(species) = model.find_species(value.as_str()) else {
                continue;
            };

            if species.has_only_substance_units().get() {
                continue;
            }

            let species_compartment = species.compartment().get();
            let Some(compartment) = model.find_compartment(species_compartment.as_str()) else {
                continue;
            };

            let compartment_id = compartment.id().get();

            if assignment_rule_variables.contains(&compartment_id) {
                let message = format!("The <compartment> with id '{compartment_id}' found as the [variable] of an <assignmentRule>.");
                let ci = XmlElement::new_raw(self.document(), ci);
                issues.push(SbmlIssue::new_error("10225", &ci, message));
            } else if !compartment.constant().get() && algebraic_ci_values.contains(&compartment_id)
            {
                let message = format!("The <compartment>'s size with id '{compartment_id}' is possible to determine by an <algebraicRule>.");
                let ci = XmlElement::new_raw(self.document(), ci);
                issues.push(SbmlIssue::new_error("10225", &ci, message));
=======
            if let Some(species) = model.find_species(value.as_str()) {
                if !species.has_only_substance_units().get() {
                    if let Some(compartment) =
                        model.find_compartment(species.compartment().get().as_str())
                    {
                        let compartment_id = compartment.id().get();

                        if assignment_rule_variables.contains(&compartment_id) {
                            issues.push(SbmlIssue {
                                element: ci,
                                message: format!(
                                    "The <compartment> with id '{0}' found as the [variable] of an <assignmentRule>.",
                                    compartment_id
                                ),
                                rule: "10225".to_string(),
                                severity: SbmlIssueSeverity::Error,
                            })
                        } else if !compartment.constant().get()
                            && algebraic_ci_values.contains(&compartment_id)
                        {
                            issues.push(SbmlIssue {
                                element: ci,
                                message: format!(
                                    "The <compartment>'s size with id '{0}' is possible to determine by an <algebraicRule>.",
                                    compartment_id
                                ),
                                rule: "10225".to_string(),
                                severity: SbmlIssueSeverity::Error,
                            })
                        }
                    }
                }
>>>>>>> 5a36e0a3
            }
        }
    }
}<|MERGE_RESOLUTION|>--- conflicted
+++ resolved
@@ -321,15 +321,9 @@
     /// Outside a [FunctionDefinition] object, if a MathML
     /// **ci** element is the first element within a MathML apply element, then the **ci** element's
     /// value can only be chosen from the set of identifiers of
-<<<<<<< HEAD
     /// [FunctionDefinition] objects defined in the enclosing
     /// SBML [Model] object.
-    fn apply_rule_10214(&self, issues: &mut Vec<SbmlIssue>) {
-=======
-    /// [**FunctionDefinition**](FunctionDefinition) objects defined in the enclosing
-    /// SBML [Model](crate::core::model) object.
     pub(crate) fn apply_rule_10214(&self, issues: &mut Vec<SbmlIssue>) {
->>>>>>> 5a36e0a3
         let doc = self.read_doc();
         let parent_name = self
             .raw_element()
@@ -388,7 +382,6 @@
         let is_out_of_function_definition =
             FunctionDefinition::for_child_element(self.document(), self.xml_element()).is_none();
 
-<<<<<<< HEAD
         if !is_out_of_function_definition {
             return;
         }
@@ -426,52 +419,6 @@
                         value
                     );
                     issues.push(SbmlIssue::new_error("10215", &ci, message));
-=======
-        if is_out_of_function_definition {
-            let doc = self.read_doc();
-            let model = Model::for_child_element(self.document(), self.xml_element()).unwrap();
-            let identifiers = [
-                model.species_reference_identifiers(),
-                model.compartment_identifiers(),
-                model.parameter_identifiers(),
-                model.species_identifiers(),
-                model.species_reference_identifiers(),
-                model.reaction_identifiers(),
-                model.local_parameter_identifiers(), // TODO: include only localParameters whose kineticLaw::math element contains some functionDefinition id
-            ]
-            .concat();
-            let apply_elements = self
-                .raw_element()
-                .child_elements_recursive(doc.deref())
-                .iter()
-                .filter(|child| child.name(doc.deref()) == "apply")
-                .copied()
-                .collect::<Vec<Element>>();
-
-            for apply in apply_elements {
-                let ci_elements = apply
-                    .child_elements(doc.deref())
-                    .iter()
-                    .filter(|child| child.name(doc.deref()) == "ci")
-                    .skip(1)
-                    .copied()
-                    .collect::<Vec<Element>>();
-
-                for ci in ci_elements {
-                    let value = ci.text_content(doc.deref());
-
-                    if !identifiers.contains(&value) {
-                        issues.push(SbmlIssue {
-                            element: ci,
-                            message: format!(
-                                "Invalid identifier value '{0}' in <ci>. Identifier not found.",
-                                value
-                            ),
-                            rule: "10215".to_string(),
-                            severity: SbmlIssueSeverity::Error,
-                        })
-                    }
->>>>>>> 5a36e0a3
                 }
             }
         }
@@ -513,22 +460,9 @@
                 && all_local_param_ids.contains(&value)
                 && !scoped_local_param_ids.contains(&value)
             {
-<<<<<<< HEAD
                 let ci = XmlElement::new_raw(self.document(), ci);
-                let message = format!(
-                    "A <localParameter> identifier '{0}' found out of scope of its <KineticLaw>",
-                    value
-                );
+                let message = format!("A <localParameter> identifier '{value}' found out of scope of its <KineticLaw>");
                 issues.push(SbmlIssue::new_error("10216", &ci, message));
-=======
-                issues.push(SbmlIssue {
-                    element: ci,
-                    message: format!("A <localParameter> identifier '{0}' found out of scope of its <KineticLaw>",
-                                     value),
-                    rule: "10216".to_string(),
-                    severity: SbmlIssueSeverity::Error,
-                });
->>>>>>> 5a36e0a3
             }
         }
     }
@@ -544,7 +478,6 @@
             let apply = XmlElement::new_raw(self.document(), apply);
             let children = apply.child_elements();
             let child_count = children.len();
-<<<<<<< HEAD
             if child_count == 0 {
                 let message = "No operator specified in <apply>.".to_string();
                 issues.push(SbmlIssue::new_error("10218", &apply, message));
@@ -566,70 +499,6 @@
                         "Invalid number ({arg_count}) of arguments for unary operator <{operator}>"
                     );
                     issues.push(SbmlIssue::new_error("10218", &apply, message));
-=======
-
-            // iterate through children of an <apply> element
-            for child in children {
-                let name = child.name(doc.deref());
-
-                if MATHML_UNARY_OPERATORS.contains(&name) {
-                    // <minus> is allowed to have 1 OR 2 arguments
-                    if name == "minus" && child_count - 1 != 1 && child_count - 1 != 2 {
-                        issues.push(SbmlIssue {
-                            element: child,
-                            message: format!(
-                                "Invalid number ({0}) of arguments for operator <minus>. \
-                                The operator <minus> can take either 1 or 2 arguments.",
-                                child_count - 1
-                            ),
-                            rule: "10218".to_string(),
-                            severity: SbmlIssueSeverity::Error,
-                        })
-                    } else if child_count - 1 != 1 && name != "minus" {
-                        issues.push(SbmlIssue {
-                            element: child,
-                            message: format!(
-                                "Invalid number ({0}) of arguments for unary operator <{1}>",
-                                child_count - 1,
-                                name
-                            ),
-                            rule: "10218".to_string(),
-                            severity: SbmlIssueSeverity::Error,
-                        });
-                    }
-                } else if MATHML_BINARY_OPERATORS.contains(&name) {
-                    // root is allowed to have 1 OR 2 arguments
-                    if name == "root" && child_count - 1 != 1 && child_count - 1 != 2 {
-                        issues.push(SbmlIssue {
-                            element: child,
-                            message: format!(
-                                "Invalid number ({0}) of arguments for operator <root>. \
-                                The operator <root> can take either 1 or 2 arguments.",
-                                child_count - 1
-                            ),
-                            rule: "10218".to_string(),
-                            severity: SbmlIssueSeverity::Error,
-                        })
-                    } else if child_count - 1 != 2 && name != "root" {
-                        issues.push(SbmlIssue {
-                            element: child,
-                            message: format!(
-                                "Invalid number ({0}) of arguments for binary operator <{1}>.",
-                                child_count - 1,
-                                name
-                            ),
-                            rule: "10218".to_string(),
-                            severity: SbmlIssueSeverity::Error,
-                        });
-                    }
-                } else if MATHML_NARY_OPERATORS.contains(&name) && child_count - 1 == 0 {
-                    issues.push(SbmlIssue {
-                        element: child,
-                        message: format!("An N-ary operator <{0}> with 0 arguments found. Use of N-ary operators without any arguments is discouraged.", name),
-                        rule: "10218".to_string(),
-                        severity: SbmlIssueSeverity::Warning,
-                    });
->>>>>>> 5a36e0a3
                 }
             } else if MATHML_BINARY_OPERATORS.contains(&operator) {
                 // root is allowed to have 1 OR 2 arguments
@@ -672,7 +541,6 @@
 
         for apply in apply_elements {
             let children = apply.child_elements(doc.deref());
-<<<<<<< HEAD
             let Some(function_call) = children.first() else {
                 continue;
             };
@@ -697,37 +565,6 @@
                     );
                     let function_call = XmlElement::new_raw(self.document(), *function_call);
                     issues.push(SbmlIssue::new_error("10219", &function_call, message));
-=======
-            let child_count = children.len() as i32;
-            let function_call = children.first();
-
-            if function_call.is_some() && function_call.unwrap().name(doc.deref()) == "ci" {
-                let function_call = function_call.unwrap();
-                let func_identifiers = model.function_definition_identifiers();
-                let id = function_call.text_content(doc.deref());
-
-                if func_identifiers.contains(&id) {
-                    let Some(expected_args) = model.function_definition_arguments(id.as_str())
-                    else {
-                        continue;
-                    };
-
-                    if child_count - 1 != expected_args as i32 {
-                        issues.push(SbmlIssue {
-                            element: *function_call,
-                            message: format!(
-                                "Invalid number of arguments ({0}) provided for function '{1}'. \
-                                The function '{2}' takes {3} arguments.",
-                                child_count - 1,
-                                id,
-                                id,
-                                expected_args
-                            ),
-                            rule: "10219".to_string(),
-                            severity: SbmlIssueSeverity::Error,
-                        });
-                    }
->>>>>>> 5a36e0a3
                 }
             }
         }
@@ -776,25 +613,12 @@
 
             if !unit_identifiers.contains(&value.to_string()) && BaseUnit::from_str(value).is_err()
             {
-<<<<<<< HEAD
                 let message = format!(
                     "Invalid unit identifier '{value}' found. \
                         Only identifiers of <unitDefinition> objects and base units can be used in <cn>."
                 );
                 let cn = XmlElement::new_raw(self.document(), cn);
                 issues.push(SbmlIssue::new_error("10221", &cn, message));
-=======
-                issues.push(SbmlIssue {
-                    element: cn,
-                    message: format!(
-                        "Invalid unit identifier '{0}' found. \
-                        Only identifiers of <unitDefinition> objects and base units can be used in <cn>.",
-                        value
-                    ),
-                    rule: "10221".to_string(),
-                    severity: SbmlIssueSeverity::Error,
-                })
->>>>>>> 5a36e0a3
             }
         }
     }
@@ -873,37 +697,15 @@
             let value = ci.text_content(doc.deref());
 
             if assignment_rule_variables.contains(&value) {
-<<<<<<< HEAD
                 let message = format!("The value of target ('{value}') of rateOf <csymbol> found as a variable of <assignmentRule>.");
                 let ci = XmlElement::new_raw(self.document(), ci);
                 issues.push(SbmlIssue::new_error("10224", &ci, message));
-=======
-                issues.push(SbmlIssue {
-                    element: ci,
-                    message:
-                    format!("The value of target ('{0}') of rateOf <csymbol> found as a variable of <assignmentRule>.",
-                            value),
-                    rule: "10224".to_string(),
-                    severity: SbmlIssueSeverity::Error,
-                })
->>>>>>> 5a36e0a3
                 // TODO: what does "determined by algebraicRule" mean and how to check it?
                 // TODO: same as 10225
             } else if algebraic_rule_determinants.contains(&value) {
-<<<<<<< HEAD
                 let message = format!("The value of target ('{value}') of rateOf <csymbol> determined by an <algebraicRule>.");
                 let ci = XmlElement::new_raw(self.document(), ci);
                 issues.push(SbmlIssue::new_error("10224", &ci, message));
-=======
-                issues.push(SbmlIssue {
-                    element: ci,
-                    message:
-                    format!("The value of target ('{0}') of rateOf <csymbol> determined by an <algebraicRule>.",
-                            value),
-                    rule: "10224".to_string(),
-                    severity: SbmlIssueSeverity::Error,
-                })
->>>>>>> 5a36e0a3
             }
         }
     }
@@ -918,7 +720,6 @@
         let model = Model::for_child_element(self.document(), self.xml_element()).unwrap();
         let assignment_rule_variables = model.assignment_rule_variables();
         let algebraic_ci_values = model.algebraic_rule_ci_values();
-<<<<<<< HEAD
         let ci_elements = self.recursive_child_elements_filtered(|child| {
             child.name(doc.deref()) == "apply" && {
                 let children = child.child_elements(doc.deref());
@@ -935,34 +736,10 @@
                 }
             }
         });
-=======
-        let ci_elements = self
-            .raw_element()
-            .child_elements_recursive(doc.deref())
-            .into_iter()
-            .filter(|child| {
-                child.name(doc.deref()) == "apply"
-                    && child.child_elements(doc.deref()).len() > 1
-                    && child
-                        .child_elements(doc.deref())
-                        .first()
-                        .unwrap()
-                        .attribute(doc.deref(), "definitionURL")
-                        .is_some_and(|url| url == "http://www.sbml.org/sbml/symbols/rateOf")
-                    && child
-                        .child_elements(doc.deref())
-                        .get(1)
-                        .unwrap()
-                        .name(doc.deref())
-                        == "ci"
-            })
-            .collect::<Vec<Element>>();
->>>>>>> 5a36e0a3
 
         for ci in ci_elements {
             let value = ci.text_content(doc.deref());
 
-<<<<<<< HEAD
             let Some(species) = model.find_species(value.as_str()) else {
                 continue;
             };
@@ -987,40 +764,6 @@
                 let message = format!("The <compartment>'s size with id '{compartment_id}' is possible to determine by an <algebraicRule>.");
                 let ci = XmlElement::new_raw(self.document(), ci);
                 issues.push(SbmlIssue::new_error("10225", &ci, message));
-=======
-            if let Some(species) = model.find_species(value.as_str()) {
-                if !species.has_only_substance_units().get() {
-                    if let Some(compartment) =
-                        model.find_compartment(species.compartment().get().as_str())
-                    {
-                        let compartment_id = compartment.id().get();
-
-                        if assignment_rule_variables.contains(&compartment_id) {
-                            issues.push(SbmlIssue {
-                                element: ci,
-                                message: format!(
-                                    "The <compartment> with id '{0}' found as the [variable] of an <assignmentRule>.",
-                                    compartment_id
-                                ),
-                                rule: "10225".to_string(),
-                                severity: SbmlIssueSeverity::Error,
-                            })
-                        } else if !compartment.constant().get()
-                            && algebraic_ci_values.contains(&compartment_id)
-                        {
-                            issues.push(SbmlIssue {
-                                element: ci,
-                                message: format!(
-                                    "The <compartment>'s size with id '{0}' is possible to determine by an <algebraicRule>.",
-                                    compartment_id
-                                ),
-                                rule: "10225".to_string(),
-                                severity: SbmlIssueSeverity::Error,
-                            })
-                        }
-                    }
-                }
->>>>>>> 5a36e0a3
             }
         }
     }
