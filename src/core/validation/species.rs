--- conflicted
+++ resolved
@@ -1,19 +1,15 @@
-<<<<<<< HEAD
-use std::collections::HashSet;
-
-use crate::core::{Model, Reaction, SBase, SimpleSpeciesReference, Species, SpeciesReference};
-=======
 use crate::core::validation::type_check::CanTypeCheck;
->>>>>>> 38689b9a
 use crate::core::validation::{
     apply_rule_10301, apply_rule_10307, apply_rule_10308, apply_rule_10309, apply_rule_10310,
     apply_rule_10311, apply_rule_10312, apply_rule_10313, apply_rule_10401, apply_rule_10402,
     SbmlValidable,
 };
-use crate::SbmlIssue;
+use crate::core::{Model, Reaction, SBase, SimpleSpeciesReference, Species, SpeciesReference};
 use crate::xml::{
     OptionalXmlChild, OptionalXmlProperty, RequiredXmlProperty, XmlProperty, XmlWrapper,
 };
+use crate::SbmlIssue;
+use std::collections::HashSet;
 
 impl SbmlValidable for Species {
     fn validate(
@@ -43,8 +39,7 @@
     }
 }
 
-<<<<<<< HEAD
-impl SanityCheckable for Species {}
+impl CanTypeCheck for Species {}
 
 impl Species {
     /// Determines if this particular species is referenced as a reactant or product in one or more
@@ -78,7 +73,4 @@
         }
         false
     }
-}
-=======
-impl CanTypeCheck for Species {}
->>>>>>> 38689b9a
+}