use crate::constants::element::{
    namespace_for_prefix, ALLOWED_ATTRIBUTES, ALLOWED_CHILDREN, ATTRIBUTE_TYPES,
    REQUIRED_ATTRIBUTES, REQUIRED_CHILDREN, UNIQUE_CHILDREN,
};
<<<<<<< HEAD
use crate::constants::namespaces::{URL_MATHML, URL_PACKAGE_FBC, URL_SBML_CORE};
use crate::constraint::FbcType;
use crate::core::SId;
=======
use crate::constants::namespaces::{URL_MATHML, URL_PACKAGE_LAYOUT, URL_SBML_CORE};
>>>>>>> 3dd91349
use crate::xml::{
    OptionalSbmlProperty, SbmlProperty, XmlElement, XmlList, XmlProperty, XmlPropertyType,
    XmlWrapper,
};
use crate::SbmlIssue;
use biodivine_xml_doc::Element;
use std::collections::{HashMap, HashSet};
use std::ops::Deref;

/// Denotes an element that possess a way to self-test against the most critical checks. This
/// should be executed **before** the actual document validation. If the type check fails,
/// validation is likely to panic and crash the program.
///
/// Once a document is type checked, performing only safe operations on it should always keep
/// it in a type checked state.
pub(crate) trait CanTypeCheck: XmlWrapper {
    fn type_check(&self, issues: &mut Vec<SbmlIssue>) {
        internal_type_check(self.xml_element(), issues);
    }
}

/// Implements basic integrity checks that are necessary to enable full validation.
/// In general, these should ensure that our XML abstractions work as expected and the model
/// is safe to work with. In particular:
///  - Only allowed properties are present.
///  - All required properties are set.
///  - All properties have the correct type.
///  - Only allowed child elements are present (including in XML lists).
///  - All required child elements are present.
///  - All relevant child elements appear only once in their parents.
///  - Namespaces are correctly applied (in particular, rule 10201).
///
/// Most of these checks are technically covered by rule 10102, but for most SBML elements, a more
/// specific rule ID exists as well. In order to avoid implementing all these rules
/// independently, we perform a single recursive "type check" procedure that then maps
/// any discovered issues to the correct rule ID (and defaults to 10102 or other appropriate rule
/// when an element-specific rule does not exist).
///
/// Any failing check is logged into `issues`.
pub(crate) fn internal_type_check(xml_element: &XmlElement, issues: &mut Vec<SbmlIssue>) {
    let attributes = xml_element.attributes();
    let element_name = xml_element.tag_name();

    // Checks that:
    //  - Only allowed attributes are present.
    //  - Only allowed children are present.
    //  - All required children are present.
    //  - Each allowed child is present at most once.
    apply_rule_10102_and_derivatives(xml_element, issues);

    // Check that all required attributes are present.
    if let Some(required) = REQUIRED_ATTRIBUTES.get(element_name.as_str()) {
        for req_attr in required.iter() {
            let (prefix, name) = Element::separate_prefix_name(req_attr);
            let namespace = namespace_for_prefix(prefix);
            let property = SbmlProperty::<String>::new(xml_element, name, namespace, namespace);
            if !property.is_set() {
                let message = format!(
                    "Sanity check failed: missing required attribute [{req_attr}] on <{element_name}>."
                );
                let rule_id = tag_to_attribute_rule_id(element_name.as_str(), req_attr)
                    .unwrap_or("SANITY_CHECK");
                issues.push(SbmlIssue::new_error(rule_id, xml_element, message));
            }
        }
    }

    // Typecheck all relevant attributes.
    for attr in attributes {
        let attr_name = attr.0.as_str();
        let (_prefix, name) = Element::separate_prefix_name(attr_name);
        let Some(types) = ATTRIBUTE_TYPES.get(element_name.as_str()) else {
            break;
        };

        // t => (attribute name, attribute value)
        for (attr_id, attr_type) in types {
            let (_prefix, name2) = Element::separate_prefix_name(attr_name);
            // TODO:
            //  This ignores namespace prefixes as simply assumes that if we find the
            //  right name, it is the specified attribute.
            if name == name2 {
                match *attr_type {
                    "positive_int" => type_check_of_property::<u32>(attr_id, xml_element, issues),
                    "int" => type_check_of_property::<i32>(attr_id, xml_element, issues),
                    "double" => type_check_of_property::<f64>(attr_id, xml_element, issues),
                    "boolean" => type_check_of_property::<bool>(attr_id, xml_element, issues),
<<<<<<< HEAD
                    "sid" => type_check_of_property::<SId>(attr_id, xml_element, issues),
                    "fbc_type" => type_check_of_property::<FbcType>(attr_id, xml_element, issues),
=======
>>>>>>> 3dd91349
                    _ => (),
                }
            };
        }
    }
}

/// A utility function to perform a type check on an [XmlList] instance and all its valid
/// child elements.
pub(crate) fn type_check_of_list<T: CanTypeCheck>(
    xml_list: &XmlList<T>,
    issues: &mut Vec<SbmlIssue>,
) {
    let element = xml_list.xml_element();
    let name = element.tag_name();
    internal_type_check(element, issues);

    if let Some(allowed) = ALLOWED_CHILDREN.get(name.as_str()) {
        // Only sanity-check the allowed children. The rest is going to be reported as an
        // error and is probably malformed anyway.
        for object in xml_list.iter() {
            if !allowed.contains(&object.tag_name().as_str()) {
                // This is a linear-time check, which is not great, but the list of allowed
                // children is typically very short anyway.
                continue;
            }
            object.type_check(issues);
        }
    } else {
        // Sanity-check everyone.
        for object in xml_list.iter() {
            object.type_check(issues);
        }
    }
}

/// Performs a type check of a value of a specific attribute.
/// If check fails, error is logged in *issues*.
fn type_check_of_property<T: XmlPropertyType>(
    attribute_name: &'static str,
    xml_element: &XmlElement,
    issues: &mut Vec<SbmlIssue>,
) {
    let (prefix, name) = Element::separate_prefix_name(attribute_name);
    let namespace = namespace_for_prefix(prefix);
    let property = OptionalSbmlProperty::<T>::new(xml_element, name, namespace, namespace);
    if let Some(err) = property.get_checked().err() {
        // TODO:
        //  This also maps to a lot of concrete rule IDs based on the tag/attribute and
        //  will need a separate method to resolve.
        let message = format!(
            "Sanity check failed: {0} On the attribute [{1}].",
            err, attribute_name
        );
        issues.push(SbmlIssue::new_error("SANITY_CHECK", xml_element, message));
    }
}

/// ### Rule 10102
/// An SBML XML document must not contain undefined elements or attributes in the SBML Level 3
/// Core namespace or in a SBML Level 3 package namespace. Documents containing unknown
/// elements or attributes placed in an SBML namespace do not conform to the SBML
/// [specification](https://sbml.org/specifications/sbml-level-3/version-2/core/release-2/sbml-level-3-version-2-release-2-core.pdf).
///
/// Internally, this can also resolve to a more specific rule ID if such rule exists.
/// See [tag_to_allowed_child_rule_id], [tag_to_unique_child_rule_id], and
/// [tag_to_attribute_rule_id] for the exact mapping between rule IDs and problematic tags.
fn apply_rule_10102_and_derivatives(xml_element: &XmlElement, issues: &mut Vec<SbmlIssue>) {
    let doc = xml_element.read_doc();
    let element = xml_element.raw_element();
    let attributes = element
        .attributes(doc.deref())
        .keys()
        .map(|key| key.as_str())
        .collect::<Vec<&str>>();

    validate_allowed_attributes(xml_element, &attributes, issues);
    validate_allowed_children(xml_element, issues);
    validate_required_children(xml_element, issues);
    validate_unique_children(xml_element, issues);
}

/// Validates for a given element that its attributes (keys) are only from predefined set of
/// attributes (keys). If not, an error is logged in the vector of issues.
pub fn validate_allowed_attributes(
    xml_element: &XmlElement,
    attributes: &Vec<&str>,
    issues: &mut Vec<SbmlIssue>,
) {
    let element_name = xml_element.tag_name();
    let Some(allowed_attributes) = ALLOWED_ATTRIBUTES.get(element_name.as_str()) else {
        // This might happen if someone runs this method on a tag in the SBML namespace that
        // is not officially supported. In such a case, other functions should report that error,
        // but we just silently continue.
        return;
    };

    for full_name in attributes {
        let (prefix, attr_name) = Element::separate_prefix_name(full_name);

        if !prefix.is_empty() {
            // According to the specification, the SBML core attributes should be placed in the
            // default empty namespace, with any additional attributes (e.g. added by packages)
            // placed in their respective namespaces. Hence, we can skip validating anything with
            // a non-empty prefix, as this is likely a non-core attribute. however...
            // TODO:
            //      If we find an attribute that has the core namespace but uses a prefix,
            //      we should report this as an error too, because it is technically out of spec.
            continue;
        }

        if !allowed_attributes.contains(&attr_name) {
            let message = format!(
                "An unknown attribute [{}] of the element <{}> found.",
                attr_name, element_name
            );

            let rule_id =
                tag_to_attribute_rule_id(element_name.as_str(), attr_name).unwrap_or("10102");
            issues.push(SbmlIssue::new_error(rule_id, xml_element, message));
        }
    }
}

/// Validates for a given element that its children (tag names) are only from the predefined set
/// of children (tag names). If not, an error is logged in the vector of issues.
pub(crate) fn validate_allowed_children(xml_element: &XmlElement, issues: &mut Vec<SbmlIssue>) {
    let element_name = xml_element.tag_name();
    let allowed_children = ALLOWED_CHILDREN.get(element_name.as_str()).unwrap();

    for child in xml_element.child_elements() {
        let child_name = child.tag_name();
        let child_namespace = child.namespace_url();
        if child_name == "math"
            && allowed_children.contains(&"math")
            && child_namespace != URL_MATHML
        {
            // A special case to handle rule 10201, in which a `math` element is found without
            // the proper MathML namespace. This only works if we are actually expecting a `math`
            // element at this position.
            let message = "Found a <math> element without the proper MathML namespace.".to_string();
            issues.push(SbmlIssue::new_error("10201", xml_element, message));
<<<<<<< HEAD
        } else if child_namespace == URL_SBML_CORE || child_namespace == URL_PACKAGE_FBC {
            // All other children are expected to be in the SBML Core namespace. Anything else
            // that is not in the core namespace is skipped.
=======
        } else if child_namespace == URL_SBML_CORE || child_namespace == URL_PACKAGE_LAYOUT {
>>>>>>> 3dd91349
            if !allowed_children.contains(&child_name.as_str()) {
                let message = format!(
                    "An unknown child <{}> of the element <{}> found.",
                    child_name, element_name
                );
                let rule_id =
                    tag_to_allowed_child_rule_id(element_name.as_str()).unwrap_or("10102");
                issues.push(SbmlIssue::new_error(rule_id, xml_element, message));
            }
        }
    }
}

pub(crate) fn validate_required_children(xml_element: &XmlElement, issues: &mut Vec<SbmlIssue>) {
    let element_name = xml_element.tag_name();
    let Some(required_children) = REQUIRED_CHILDREN.get(element_name.as_str()) else {
        return;
    };

    let mut child_tag_names = HashSet::new();
    for child in xml_element.child_elements() {
        let child_name = child.tag_name();
        child_tag_names.insert(child_name);
    }

    for required in required_children.iter() {
        if !child_tag_names.contains(*required) {
            let message = format!(
                "Missing required child <{}> of the element <{}>.",
                required, element_name
            );
            // TODO: Check if these rule IDs are ok.
            let rule_id = tag_to_required_child_rule_id(element_name.as_str()).unwrap_or("10102");
            issues.push(SbmlIssue::new_error(rule_id, xml_element, message));
        }
    }
}

/// Validates for a given element that its children that are required to appear at most once
/// indeed do. Logs error if this is violated.
pub(crate) fn validate_unique_children(xml_element: &XmlElement, issues: &mut Vec<SbmlIssue>) {
    let element_name = xml_element.tag_name();
    let unique_children = UNIQUE_CHILDREN.get(element_name.as_str()).unwrap();

    let mut counts = HashMap::new();
    for child in xml_element.child_elements() {
        let child_name = child.tag_name();
        let child_namespace = child.namespace_url();
        if child_namespace == URL_SBML_CORE
            || child_namespace == URL_MATHML
            || child_namespace == URL_PACKAGE_LAYOUT
        {
            // Right now, we are only testing core and math elements.
            let entry = counts.entry(child_name);
            let count = entry.or_insert(0usize);
            *count += 1;
        }
    }

    for name in *unique_children {
        if let Some(count) = counts.get(*name) {
            if *count > 1 {
                let message = format!(
                    "Multiple instances of child <{}> found in element <{}>.",
                    name, element_name
                );
                let rule_id =
                    tag_to_unique_child_rule_id(element_name.as_str(), name).unwrap_or("10102");
                issues.push(SbmlIssue::new_error(rule_id, xml_element, message));
            }
        }
    }
}

/// Resolve tag name to attribute consistency rule. These are used when testing for missing,
/// required, or undeclared optional attributes.
fn tag_to_attribute_rule_id(tag_name: &str, attr_name: &str) -> Option<&'static str> {
    match tag_name {
        "sbml" => match attr_name {
            "level" => Some("20102"),
            "version" => Some("20103"),
            _ => Some("20108"),
        },
        "model" => Some("20222"),
        "listOfFunctionDefinitions" => Some("20223"),
        "listOfUnitDefinitions" => Some("20224"),
        "listOfCompartments" => Some("20225"),
        "listOfSpecies" => Some("20226"),
        "listOfParameters" => Some("20227"),
        "listOfInitialAssignments" => Some("20228"),
        "listOfRules" => Some("20229"),
        "listOfConstraints" => Some("20230"),
        "listOfReactions" => Some("20231"),
        "listOfEvents" => Some("20232"),
        "functionDefinition" => Some("20307"),
        "unitDefinition" => Some("20419"),
        "listOfUnits" => Some("20420"),
        "unit" => Some("20421"),
        "compartment" => Some("20517"),
        "species" => match attr_name {
            "compartment" => Some("20614"),
            "chemicalFormula" | "charge" => Some("fbc-20301"),
            _ => Some("20623"),
        },
        "parameter" => Some("20706"),
        "initialAssignment" => Some("20805"),
        "assignmentRule" => Some("20908"),
        "rateRule" => Some("20909"),
        "algebraicRule" => Some("20910"),
        "constraint" => Some("21009"),
        "reaction" => match attr_name {
            "lowerFluxBound" | "upperFluxBound" => Some("fbc-20703"),
            _ => Some("21110"),
        },
        "speciesReference" => Some("21116"),
        "modifierSpeciesReference" => Some("21117"),
        "listOfLocalParameters" => Some("21129"),
        "kineticLaw" => Some("21132"),
        "listOfReactants" | "listOfProducts" => Some("21150"),
        "listOfModifiers" => Some("21151"),
        "localParameter" => Some("21172"),
        "eventAssignment" => Some("21214"),
        "listOfEventAssignments" => Some("21224"),
        "event" => Some("21225"),
        "trigger" => Some("21226"),
        "delay" => Some("21227"),
        "priority" => Some("21232"),
<<<<<<< HEAD
        //fbc package
        "objective" => Some("fbc-20503"),
        "geneProductAssociation" => Some("fbc-2803"),
        "fluxObjective" => Some("fbc-20603"),
        "geneProductRef" => Some("fbc-20903"),
        "geneProduct" => Some("fbc-21203"),

=======

        "dimensions" => Some("layout-21703"),
        "curve" => Some("layout-21402"),
        "boundingBox" => Some("layout-21302"),
        "position" => Some("layout-21204"),
        "referenceGlyph" => Some("layout-21104"),
        "speciesReferenceGlyph" => Some("layout-21004"),
        "textGlyph" => Some("layout-20904"),
        "listOfSubGlyphs" => Some("layout-20813"),
        "listOfReferenceGlyphs" => Some("layout-20811"),
        "generalGlyph" => Some("layout-20804"),
        "listOfSpeciesReferenceGlyphs" => Some("layout-20711"),
        "reactionGlyph" => Some("layout-20704"),
        "speciesGlyph" => Some("layout-20604"),
        "compartmentGlyph" => Some("layout-20504"),
        "graphicalObject" => Some("layout-20404"),
        "listOfTextGlyphs" => Some("layout-20316"),
        "listOfAdditionalGraphicalObjects" => Some("layout-20313"),
        "listOfReactionGlyphs" => Some("layout-20311"),
        "listOfSpeciesGlyphs" => Some("layout-20309"),
        "listOfCompartmentGlyphs" => Some("layout-20307"),
        "layout" => Some("layout-20305"),
>>>>>>> 3dd91349
        _ => None,
    }
}

/// Similar to [tag_to_attribute_rule_id], resolves a tag name into a rule ID which specifies
/// what child elements are allowed for that particular element.
/// TODO: Add elements from packages...
fn tag_to_allowed_child_rule_id(tag_name: &str) -> Option<&'static str> {
    match tag_name {
        "listOfFunctionDefinitions" => Some("20206"),
        "listOfUnitDefinitions" => Some("20207"),
        "listOfCompartments" => Some("20208"),
        "listOfSpecies" => Some("20209"),
        "listOfParameters" => Some("20210"),
        "listOfInitialAssignments" => Some("20211"),
        "listOfRules" => Some("20212"),
        "listOfConstraints" => Some("20213"),
        "listOfReactions" => Some("20214"),
        "listOfEvents" => Some("20215"),
        "listOfUnits" => Some("20415"),
        "listOfReactants" | "listOfProducts" => Some("21104"),
        "listOfModifiers" => Some("21105"),
        "listOfEventAssignments" => Some("21223"),
        "listOfLocalParameters" => Some("21128"),
<<<<<<< HEAD
        "boundingBox" => Some("21303"),

        //fbc  package
        "listOfFluxObjectives" => Some("fbc-20508"),
        "geneProductAssociation" => Some("fbc-20805"),
=======
        "boundingBox" => Some("layout-21303"),
        "layout" => Some("layout-20302"),
        "listOfCompartmentGlyphs" => Some("layout-20308"),
        "listOfSpeciesGlyphs" => Some("layout-20310"),
        "listOfReactionGlyphs" => Some("layout-20312"),
        "listOfAdditionalGraphicalObjects" => Some("layout-20304"),
        "listOfTextGlyphs" => Some("layout-20317"),
        "listOfSpeciesReferenceGlyphs" => Some("layout-20710"),
        "listOfReferenceGlyphs" => Some("layout-20810"),
        "listOfSubGlyphs" => Some("layout-20812"),
        "listOfCurveSegments" => Some("layout-21406"),
        _ => None,
    }
}

fn tag_to_required_child_rule_id(tag_name: &str) -> Option<&'static str> {
    match tag_name {
        "layout" => Some("layout-20015"),
        "graphicalObject" => Some("layout-20407"),
        "textGlyph" => Some("layout-20903"),
        "boundingBox" => Some("layout-21303"),
        "curve" => Some("layout-21403"),
        "lineSegment" => Some("layout-21503"),
        "cubicBezier" => Some("layout-21603"),
>>>>>>> 3dd91349
        _ => None,
    }
}

/// Similar to [tag_to_attribute_rule_id], resolves a combination of parent and child tags
/// into a rule ID which specifies that the child must be unique in the parent.
fn tag_to_unique_child_rule_id(tag_name: &str, child_name: &str) -> Option<&'static str> {
    // First, we catch the SBase-child issues. For the remaining elements, it depends.
    // In some cases, there is one general rule to catch all issues (like for `model`).
    // In other cases, each child has a separate rule defined in the specification
    // (such as for `event`).

    // Note that IDEA tends to get confused here and claims that some of these patterns are
    // unreachable, but that seems to be a bug in their static analysis and the actual tests
    // are passing without issues.
    match (tag_name, child_name) {
        (_, "annotation") => Some("10404"),
        (_, "notes") => Some("10805"),
        ("sbml", "model") => Some("20201"),
        // This is technically too broad, but the only other options seems to be to write down
        // all the list* objects, which is rather tedeous.
        ("model", _) => Some("20205"),
        ("functionDefinition", "math") => Some("20306"),
        ("unitDefinition", "listOfUnits") => Some("20414"),
        ("initialAssignment", "math") => Some("20804"),
        ("assignmentRule", "math") | ("rateRule", "math") | ("algebraicRule", "math") => {
            Some("20907")
        }
        ("constraint", "math") => Some("21007"),
        ("constraint", "message") => Some("21008"),
        // Same as `model` above, there is a lot of unique children to enumerate...
        ("reaction", _) => Some("21106"),
        ("kineticLaw", "listOfLocalParameters") => Some("21127"),
        ("kineticLaw", "math") => Some("21130"),
        ("event", "trigger") => Some("21201"),
        ("trigger", "math") => Some("21209"),
        ("delay", "math") => Some("21210"),
        ("event", "delay") => Some("21221"),
        ("event", "listOfEventAssignments") => Some("21222"),
        ("event", "priority") => Some("21230"),
        ("priority", "math") => Some("21231"),
        ("eventAssignment", "math") => Some("21213"),
        ("layout", _) => Some("layout-20303"),
        ("graphicalObject", "boundingBox") => Some("layout-20403"),
        ("compartmentGlyph", "boundingBox") => Some("layout-20503"),
        ("speciesGlyph", "boundingBox") => Some("layout-20603"),
        ("reactionGlyph", "boundingBox") => Some("layout-20703"),
        ("reactionGlyph", "curve") => Some("layout-20703"),
        ("reactionGlyph", "listOfSpeciesReferenceGlyphs") => Some("layout-20703"),
        ("generalGlyph", "boundingBox") => Some("layout-20803"),
        ("generalGlyph", "curve") => Some("layout-20803"),
        ("generalGlyph", "listOfReferenceGlyphs") => Some("layout-20803"),
        ("generalGlyph", "listOfSubGlyphs") => Some("layout-20803"),
        ("textGlyph", "boundingBox") => Some("layout-20903"),
        ("speciesReferenceGlyph", "boundingBox") => Some("layout-21003"),
        ("speciesReferenceGlyph", "curve") => Some("layout-21003"),
        ("referenceGlyph", "boundingBox") => Some("layout-21103"),
        ("referenceGlyph", "curve") => Some("layout-21103"),
        _ => None,
    }
}<|MERGE_RESOLUTION|>--- conflicted
+++ resolved
@@ -2,13 +2,11 @@
     namespace_for_prefix, ALLOWED_ATTRIBUTES, ALLOWED_CHILDREN, ATTRIBUTE_TYPES,
     REQUIRED_ATTRIBUTES, REQUIRED_CHILDREN, UNIQUE_CHILDREN,
 };
-<<<<<<< HEAD
-use crate::constants::namespaces::{URL_MATHML, URL_PACKAGE_FBC, URL_SBML_CORE};
+use crate::constants::namespaces::{
+    URL_MATHML, URL_PACKAGE_FBC, URL_PACKAGE_LAYOUT, URL_SBML_CORE,
+};
 use crate::constraint::FbcType;
 use crate::core::SId;
-=======
-use crate::constants::namespaces::{URL_MATHML, URL_PACKAGE_LAYOUT, URL_SBML_CORE};
->>>>>>> 3dd91349
 use crate::xml::{
     OptionalSbmlProperty, SbmlProperty, XmlElement, XmlList, XmlProperty, XmlPropertyType,
     XmlWrapper,
@@ -96,11 +94,8 @@
                     "int" => type_check_of_property::<i32>(attr_id, xml_element, issues),
                     "double" => type_check_of_property::<f64>(attr_id, xml_element, issues),
                     "boolean" => type_check_of_property::<bool>(attr_id, xml_element, issues),
-<<<<<<< HEAD
                     "sid" => type_check_of_property::<SId>(attr_id, xml_element, issues),
                     "fbc_type" => type_check_of_property::<FbcType>(attr_id, xml_element, issues),
-=======
->>>>>>> 3dd91349
                     _ => (),
                 }
             };
@@ -243,13 +238,12 @@
             // element at this position.
             let message = "Found a <math> element without the proper MathML namespace.".to_string();
             issues.push(SbmlIssue::new_error("10201", xml_element, message));
-<<<<<<< HEAD
-        } else if child_namespace == URL_SBML_CORE || child_namespace == URL_PACKAGE_FBC {
+        } else if child_namespace == URL_SBML_CORE
+            || child_namespace == URL_PACKAGE_FBC
+            || child_namespace == URL_PACKAGE_LAYOUT
+        {
             // All other children are expected to be in the SBML Core namespace. Anything else
             // that is not in the core namespace is skipped.
-=======
-        } else if child_namespace == URL_SBML_CORE || child_namespace == URL_PACKAGE_LAYOUT {
->>>>>>> 3dd91349
             if !allowed_children.contains(&child_name.as_str()) {
                 let message = format!(
                     "An unknown child <{}> of the element <{}> found.",
@@ -377,16 +371,13 @@
         "trigger" => Some("21226"),
         "delay" => Some("21227"),
         "priority" => Some("21232"),
-<<<<<<< HEAD
         //fbc package
         "objective" => Some("fbc-20503"),
         "geneProductAssociation" => Some("fbc-2803"),
         "fluxObjective" => Some("fbc-20603"),
         "geneProductRef" => Some("fbc-20903"),
         "geneProduct" => Some("fbc-21203"),
-
-=======
-
+        // layout package
         "dimensions" => Some("layout-21703"),
         "curve" => Some("layout-21402"),
         "boundingBox" => Some("layout-21302"),
@@ -408,7 +399,6 @@
         "listOfSpeciesGlyphs" => Some("layout-20309"),
         "listOfCompartmentGlyphs" => Some("layout-20307"),
         "layout" => Some("layout-20305"),
->>>>>>> 3dd91349
         _ => None,
     }
 }
@@ -433,13 +423,10 @@
         "listOfModifiers" => Some("21105"),
         "listOfEventAssignments" => Some("21223"),
         "listOfLocalParameters" => Some("21128"),
-<<<<<<< HEAD
-        "boundingBox" => Some("21303"),
-
         //fbc  package
         "listOfFluxObjectives" => Some("fbc-20508"),
         "geneProductAssociation" => Some("fbc-20805"),
-=======
+        //layout package
         "boundingBox" => Some("layout-21303"),
         "layout" => Some("layout-20302"),
         "listOfCompartmentGlyphs" => Some("layout-20308"),
@@ -464,7 +451,6 @@
         "curve" => Some("layout-21403"),
         "lineSegment" => Some("layout-21503"),
         "cubicBezier" => Some("layout-21603"),
->>>>>>> 3dd91349
         _ => None,
     }
 }
