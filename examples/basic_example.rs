--- conflicted
+++ resolved
@@ -1,11 +1,6 @@
 use biodivine_lib_sbml::xml::XmlWrapper;
-<<<<<<< HEAD
-use biodivine_lib_sbml::sbase::SBase;
-use biodivine_lib_sbml::SbmlDocument;
-=======
 use biodivine_lib_sbml::SbmlDocument;
 use biodivine_lib_sbml::sbase::SBase;
->>>>>>> 34c255f8
 
 // To run this example, execute `cargo run --example basic_example`.
 // If you want to add command line arguments, you can use
